--- conflicted
+++ resolved
@@ -14,9 +14,6 @@
 # Import submodules to make them available via package namespace
 from . import anthropic, openai
 
-<<<<<<< HEAD
-__all__ = ["BaseLLMProvider", "LLMResponse", "GoogleProvider", "anthropic", "openai"]
-=======
 # OpenAI-compatible providers (vLLM, Ollama)
 from agdd.providers.openai_compat import (
     ChatCompletionRequest,
@@ -29,6 +26,8 @@
     # Core protocol
     "BaseLLMProvider",
     "LLMResponse",
+    # Google provider
+    "GoogleProvider",
     # Provider modules
     "anthropic",
     "openai",
@@ -37,5 +36,4 @@
     "ChatCompletionRequest",
     "ChatCompletionResponse",
     "ProviderCapabilities",
-]
->>>>>>> 8f3f90d3
+]