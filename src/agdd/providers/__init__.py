"""
LLM Provider implementations for AGDD.

This module contains provider implementations for various LLM services,
with support for standard and optimized API endpoints.
"""

from __future__ import annotations

# Core protocol (used by MAG/SAG)
from agdd.providers.base import BaseLLMProvider, LLMResponse

# Import submodules to make them available via package namespace
from . import anthropic, openai

<<<<<<< HEAD
# OpenAI-compatible providers (vLLM, Ollama)
from agdd.providers.openai_compat import (
    ChatCompletionRequest,
    ChatCompletionResponse,
    OpenAICompatProvider,
    ProviderCapabilities,
)

__all__ = [
    # Core protocol
    "BaseLLMProvider",
    "LLMResponse",
    # OpenAI provider module
    "openai",
    # OpenAI-compatible providers (vLLM, Ollama)
    "OpenAICompatProvider",
    "ChatCompletionRequest",
    "ChatCompletionResponse",
    "ProviderCapabilities",
]
=======
__all__ = ["BaseLLMProvider", "LLMResponse", "anthropic", "openai"]
>>>>>>> f696a9df
<|MERGE_RESOLUTION|>--- conflicted
+++ resolved
@@ -13,7 +13,6 @@
 # Import submodules to make them available via package namespace
 from . import anthropic, openai
 
-<<<<<<< HEAD
 # OpenAI-compatible providers (vLLM, Ollama)
 from agdd.providers.openai_compat import (
     ChatCompletionRequest,
@@ -26,14 +25,12 @@
     # Core protocol
     "BaseLLMProvider",
     "LLMResponse",
-    # OpenAI provider module
+    # Provider modules
+    "anthropic",
     "openai",
     # OpenAI-compatible providers (vLLM, Ollama)
     "OpenAICompatProvider",
     "ChatCompletionRequest",
     "ChatCompletionResponse",
     "ProviderCapabilities",
-]
-=======
-__all__ = ["BaseLLMProvider", "LLMResponse", "anthropic", "openai"]
->>>>>>> f696a9df
+]