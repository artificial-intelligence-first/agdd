"""API configuration management."""

from __future__ import annotations

from functools import lru_cache
<<<<<<< HEAD

=======
>>>>>>> 531b44ae
from pydantic import Field, model_validator
from pydantic_settings import BaseSettings, SettingsConfigDict


class Settings(BaseSettings):
    """API server settings loaded from environment variables and .env file."""

    model_config = SettingsConfigDict(
        env_prefix="AGDD_",
        env_file=".env",
        env_file_encoding="utf-8",
        extra="ignore",
    )

    # API configuration
    API_DEBUG: bool = Field(default=False, description="Enable debug mode")
    API_PREFIX: str = Field(default="/api/v1", description="API route prefix")
    API_HOST: str = Field(default="0.0.0.0", description="API server host")
    API_PORT: int = Field(default=8000, description="API server port")

    # Authentication
    API_KEY: str | None = Field(default=None, description="API key for authentication (optional)")

    # CORS
    CORS_ORIGINS: list[str] = Field(
        default_factory=lambda: ["*"], description="Allowed CORS origins"
    )
    CORS_ALLOW_CREDENTIALS: bool = Field(
        default=False,
        description="Allow credentials (cookies, authorization headers) in CORS requests. "
        "Cannot be True when CORS_ORIGINS includes '*'.",
    )

    # Observability
    RUNS_BASE_DIR: str = Field(
        default=".runs/agents", description="Base directory for agent run artifacts"
    )

    # Rate limiting
    RATE_LIMIT_QPS: int | None = Field(
        default=None, description="Rate limit in queries per second (optional)"
    )
    REDIS_URL: str | None = Field(
        default=None, description="Redis URL for distributed rate limiting (optional)"
    )

    # GitHub integration
    GITHUB_WEBHOOK_SECRET: str | None = Field(
        default=None, description="GitHub webhook secret for signature verification (optional)"
    )
    GITHUB_TOKEN: str | None = Field(
        default=None, description="GitHub token for posting comments (optional)"
    )

    @model_validator(mode="after")
    def validate_cors_credentials(self) -> "Settings":
        """Validate that CORS credentials are not enabled with wildcard origins."""
        if self.CORS_ALLOW_CREDENTIALS and "*" in self.CORS_ORIGINS:
            raise ValueError(
                "Cannot set CORS_ALLOW_CREDENTIALS=True when CORS_ORIGINS includes '*'. "
                "Either set CORS_ALLOW_CREDENTIALS=False or specify explicit origins."
            )
        return self


@lru_cache
def get_settings() -> Settings:
    """Get cached settings instance."""
    return Settings()<|MERGE_RESOLUTION|>--- conflicted
+++ resolved
@@ -3,10 +3,7 @@
 from __future__ import annotations
 
 from functools import lru_cache
-<<<<<<< HEAD
 
-=======
->>>>>>> 531b44ae
 from pydantic import Field, model_validator
 from pydantic_settings import BaseSettings, SettingsConfigDict
 
