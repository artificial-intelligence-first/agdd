version = 1
revision = 3
requires-python = ">=3.12"
resolution-markers = [
    "python_full_version >= '3.14'",
    "python_full_version == '3.13.*'",
    "python_full_version < '3.13'",
]

[[package]]
name = "agdd"
version = "0.1.0"
source = { editable = "." }
dependencies = [
    { name = "aiofiles" },
    { name = "anyio" },
    { name = "fastapi" },
    { name = "httpx" },
    { name = "jsonschema" },
    { name = "openai" },
    { name = "pydantic" },
    { name = "pydantic-settings" },
    { name = "pyyaml" },
    { name = "typer" },
    { name = "uvicorn", extra = ["standard"] },
]

[package.optional-dependencies]
dev = [
    { name = "mypy" },
    { name = "pytest" },
    { name = "pytest-asyncio" },
    { name = "pytest-cov" },
    { name = "ruff" },
    { name = "types-aiofiles" },
    { name = "types-jsonschema" },
    { name = "types-pyyaml" },
    { name = "types-redis" },
]
google = [
    { name = "google-genai" },
    { name = "google-generativeai" },
]
postgres = [
    { name = "asyncpg" },
]
redis = [
    { name = "redis" },
]

[package.metadata]
requires-dist = [
    { name = "aiofiles", specifier = ">=23.2.0" },
    { name = "anyio", specifier = ">=4.0.0" },
    { name = "asyncpg", marker = "extra == 'postgres'", specifier = ">=0.29.0" },
    { name = "fastapi", specifier = ">=0.115.0" },
    { name = "google-genai", marker = "extra == 'google'", specifier = ">=0.2.0" },
    { name = "google-generativeai", marker = "extra == 'google'", specifier = ">=0.8.0" },
    { name = "httpx", specifier = ">=0.27.0" },
    { name = "jsonschema", specifier = ">=4.25.1" },
    { name = "mypy", marker = "extra == 'dev'", specifier = ">=1.11.0" },
    { name = "openai", specifier = ">=1.59.5" },
    { name = "pydantic", specifier = ">=2.8.0" },
    { name = "pydantic-settings", specifier = ">=2.4.0" },
    { name = "pytest", marker = "extra == 'dev'", specifier = ">=8.4.2" },
    { name = "pytest-asyncio", marker = "extra == 'dev'", specifier = ">=0.23.0" },
    { name = "pytest-cov", marker = "extra == 'dev'", specifier = ">=5.0.0" },
    { name = "pyyaml", specifier = ">=6.0.2" },
    { name = "redis", marker = "extra == 'redis'", specifier = ">=5.0.0" },
    { name = "ruff", marker = "extra == 'dev'", specifier = ">=0.6.0" },
    { name = "typer", specifier = ">=0.12.5" },
    { name = "types-aiofiles", marker = "extra == 'dev'", specifier = ">=25.1.0.20251011" },
    { name = "types-jsonschema", marker = "extra == 'dev'", specifier = ">=4.25.1.20251009" },
    { name = "types-pyyaml", marker = "extra == 'dev'", specifier = ">=6.0.12.20241230" },
    { name = "types-redis", marker = "extra == 'dev'", specifier = ">=4.6.0.20241004" },
    { name = "uvicorn", extras = ["standard"], specifier = ">=0.30.0" },
]
provides-extras = ["dev", "redis", "postgres", "google"]

[[package]]
name = "aiofiles"
version = "25.1.0"
source = { registry = "https://pypi.org/simple" }
sdist = { url = "https://files.pythonhosted.org/packages/41/c3/534eac40372d8ee36ef40df62ec129bee4fdb5ad9706e58a29be53b2c970/aiofiles-25.1.0.tar.gz", hash = "sha256:a8d728f0a29de45dc521f18f07297428d56992a742f0cd2701ba86e44d23d5b2", size = 46354, upload-time = "2025-10-09T20:51:04.358Z" }
wheels = [
    { url = "https://files.pythonhosted.org/packages/bc/8a/340a1555ae33d7354dbca4faa54948d76d89a27ceef032c8c3bc661d003e/aiofiles-25.1.0-py3-none-any.whl", hash = "sha256:abe311e527c862958650f9438e859c1fa7568a141b22abcd015e120e86a85695", size = 14668, upload-time = "2025-10-09T20:51:03.174Z" },
]

[[package]]
name = "annotated-types"
version = "0.7.0"
source = { registry = "https://pypi.org/simple" }
sdist = { url = "https://files.pythonhosted.org/packages/ee/67/531ea369ba64dcff5ec9c3402f9f51bf748cec26dde048a2f973a4eea7f5/annotated_types-0.7.0.tar.gz", hash = "sha256:aff07c09a53a08bc8cfccb9c85b05f1aa9a2a6f23728d790723543408344ce89", size = 16081, upload-time = "2024-05-20T21:33:25.928Z" }
wheels = [
    { url = "https://files.pythonhosted.org/packages/78/b6/6307fbef88d9b5ee7421e68d78a9f162e0da4900bc5f5793f6d3d0e34fb8/annotated_types-0.7.0-py3-none-any.whl", hash = "sha256:1f02e8b43a8fbbc3f3e0d4f0f4bfc8131bcb4eebe8849b8e5c773f3a1c582a53", size = 13643, upload-time = "2024-05-20T21:33:24.1Z" },
]

[[package]]
name = "anyio"
version = "4.11.0"
source = { registry = "https://pypi.org/simple" }
dependencies = [
    { name = "idna" },
    { name = "sniffio" },
    { name = "typing-extensions", marker = "python_full_version < '3.13'" },
]
sdist = { url = "https://files.pythonhosted.org/packages/c6/78/7d432127c41b50bccba979505f272c16cbcadcc33645d5fa3a738110ae75/anyio-4.11.0.tar.gz", hash = "sha256:82a8d0b81e318cc5ce71a5f1f8b5c4e63619620b63141ef8c995fa0db95a57c4", size = 219094, upload-time = "2025-09-23T09:19:12.58Z" }
wheels = [
    { url = "https://files.pythonhosted.org/packages/15/b3/9b1a8074496371342ec1e796a96f99c82c945a339cd81a8e73de28b4cf9e/anyio-4.11.0-py3-none-any.whl", hash = "sha256:0287e96f4d26d4149305414d4e3bc32f0dcd0862365a4bddea19d7a1ec38c4fc", size = 109097, upload-time = "2025-09-23T09:19:10.601Z" },
]

[[package]]
name = "asyncpg"
version = "0.30.0"
source = { registry = "https://pypi.org/simple" }
sdist = { url = "https://files.pythonhosted.org/packages/2f/4c/7c991e080e106d854809030d8584e15b2e996e26f16aee6d757e387bc17d/asyncpg-0.30.0.tar.gz", hash = "sha256:c551e9928ab6707602f44811817f82ba3c446e018bfe1d3abecc8ba5f3eac851", size = 957746, upload-time = "2024-10-20T00:30:41.127Z" }
wheels = [
    { url = "https://files.pythonhosted.org/packages/4b/64/9d3e887bb7b01535fdbc45fbd5f0a8447539833b97ee69ecdbb7a79d0cb4/asyncpg-0.30.0-cp312-cp312-macosx_10_13_x86_64.whl", hash = "sha256:c902a60b52e506d38d7e80e0dd5399f657220f24635fee368117b8b5fce1142e", size = 673162, upload-time = "2024-10-20T00:29:41.88Z" },
    { url = "https://files.pythonhosted.org/packages/6e/eb/8b236663f06984f212a087b3e849731f917ab80f84450e943900e8ca4052/asyncpg-0.30.0-cp312-cp312-macosx_11_0_arm64.whl", hash = "sha256:aca1548e43bbb9f0f627a04666fedaca23db0a31a84136ad1f868cb15deb6e3a", size = 637025, upload-time = "2024-10-20T00:29:43.352Z" },
    { url = "https://files.pythonhosted.org/packages/cc/57/2dc240bb263d58786cfaa60920779af6e8d32da63ab9ffc09f8312bd7a14/asyncpg-0.30.0-cp312-cp312-manylinux_2_17_aarch64.manylinux2014_aarch64.whl", hash = "sha256:6c2a2ef565400234a633da0eafdce27e843836256d40705d83ab7ec42074efb3", size = 3496243, upload-time = "2024-10-20T00:29:44.922Z" },
    { url = "https://files.pythonhosted.org/packages/f4/40/0ae9d061d278b10713ea9021ef6b703ec44698fe32178715a501ac696c6b/asyncpg-0.30.0-cp312-cp312-manylinux_2_17_x86_64.manylinux2014_x86_64.whl", hash = "sha256:1292b84ee06ac8a2ad8e51c7475aa309245874b61333d97411aab835c4a2f737", size = 3575059, upload-time = "2024-10-20T00:29:46.891Z" },
    { url = "https://files.pythonhosted.org/packages/c3/75/d6b895a35a2c6506952247640178e5f768eeb28b2e20299b6a6f1d743ba0/asyncpg-0.30.0-cp312-cp312-musllinux_1_2_aarch64.whl", hash = "sha256:0f5712350388d0cd0615caec629ad53c81e506b1abaaf8d14c93f54b35e3595a", size = 3473596, upload-time = "2024-10-20T00:29:49.201Z" },
    { url = "https://files.pythonhosted.org/packages/c8/e7/3693392d3e168ab0aebb2d361431375bd22ffc7b4a586a0fc060d519fae7/asyncpg-0.30.0-cp312-cp312-musllinux_1_2_x86_64.whl", hash = "sha256:db9891e2d76e6f425746c5d2da01921e9a16b5a71a1c905b13f30e12a257c4af", size = 3641632, upload-time = "2024-10-20T00:29:50.768Z" },
    { url = "https://files.pythonhosted.org/packages/32/ea/15670cea95745bba3f0352341db55f506a820b21c619ee66b7d12ea7867d/asyncpg-0.30.0-cp312-cp312-win32.whl", hash = "sha256:68d71a1be3d83d0570049cd1654a9bdfe506e794ecc98ad0873304a9f35e411e", size = 560186, upload-time = "2024-10-20T00:29:52.394Z" },
    { url = "https://files.pythonhosted.org/packages/7e/6b/fe1fad5cee79ca5f5c27aed7bd95baee529c1bf8a387435c8ba4fe53d5c1/asyncpg-0.30.0-cp312-cp312-win_amd64.whl", hash = "sha256:9a0292c6af5c500523949155ec17b7fe01a00ace33b68a476d6b5059f9630305", size = 621064, upload-time = "2024-10-20T00:29:53.757Z" },
    { url = "https://files.pythonhosted.org/packages/3a/22/e20602e1218dc07692acf70d5b902be820168d6282e69ef0d3cb920dc36f/asyncpg-0.30.0-cp313-cp313-macosx_10_13_x86_64.whl", hash = "sha256:05b185ebb8083c8568ea8a40e896d5f7af4b8554b64d7719c0eaa1eb5a5c3a70", size = 670373, upload-time = "2024-10-20T00:29:55.165Z" },
    { url = "https://files.pythonhosted.org/packages/3d/b3/0cf269a9d647852a95c06eb00b815d0b95a4eb4b55aa2d6ba680971733b9/asyncpg-0.30.0-cp313-cp313-macosx_11_0_arm64.whl", hash = "sha256:c47806b1a8cbb0a0db896f4cd34d89942effe353a5035c62734ab13b9f938da3", size = 634745, upload-time = "2024-10-20T00:29:57.14Z" },
    { url = "https://files.pythonhosted.org/packages/8e/6d/a4f31bf358ce8491d2a31bfe0d7bcf25269e80481e49de4d8616c4295a34/asyncpg-0.30.0-cp313-cp313-manylinux_2_17_aarch64.manylinux2014_aarch64.whl", hash = "sha256:9b6fde867a74e8c76c71e2f64f80c64c0f3163e687f1763cfaf21633ec24ec33", size = 3512103, upload-time = "2024-10-20T00:29:58.499Z" },
    { url = "https://files.pythonhosted.org/packages/96/19/139227a6e67f407b9c386cb594d9628c6c78c9024f26df87c912fabd4368/asyncpg-0.30.0-cp313-cp313-manylinux_2_17_x86_64.manylinux2014_x86_64.whl", hash = "sha256:46973045b567972128a27d40001124fbc821c87a6cade040cfcd4fa8a30bcdc4", size = 3592471, upload-time = "2024-10-20T00:30:00.354Z" },
    { url = "https://files.pythonhosted.org/packages/67/e4/ab3ca38f628f53f0fd28d3ff20edff1c975dd1cb22482e0061916b4b9a74/asyncpg-0.30.0-cp313-cp313-musllinux_1_2_aarch64.whl", hash = "sha256:9110df111cabc2ed81aad2f35394a00cadf4f2e0635603db6ebbd0fc896f46a4", size = 3496253, upload-time = "2024-10-20T00:30:02.794Z" },
    { url = "https://files.pythonhosted.org/packages/ef/5f/0bf65511d4eeac3a1f41c54034a492515a707c6edbc642174ae79034d3ba/asyncpg-0.30.0-cp313-cp313-musllinux_1_2_x86_64.whl", hash = "sha256:04ff0785ae7eed6cc138e73fc67b8e51d54ee7a3ce9b63666ce55a0bf095f7ba", size = 3662720, upload-time = "2024-10-20T00:30:04.501Z" },
    { url = "https://files.pythonhosted.org/packages/e7/31/1513d5a6412b98052c3ed9158d783b1e09d0910f51fbe0e05f56cc370bc4/asyncpg-0.30.0-cp313-cp313-win32.whl", hash = "sha256:ae374585f51c2b444510cdf3595b97ece4f233fde739aa14b50e0d64e8a7a590", size = 560404, upload-time = "2024-10-20T00:30:06.537Z" },
    { url = "https://files.pythonhosted.org/packages/c8/a4/cec76b3389c4c5ff66301cd100fe88c318563ec8a520e0b2e792b5b84972/asyncpg-0.30.0-cp313-cp313-win_amd64.whl", hash = "sha256:f59b430b8e27557c3fb9869222559f7417ced18688375825f8f12302c34e915e", size = 621623, upload-time = "2024-10-20T00:30:09.024Z" },
]

[[package]]
name = "attrs"
version = "25.4.0"
source = { registry = "https://pypi.org/simple" }
sdist = { url = "https://files.pythonhosted.org/packages/6b/5c/685e6633917e101e5dcb62b9dd76946cbb57c26e133bae9e0cd36033c0a9/attrs-25.4.0.tar.gz", hash = "sha256:16d5969b87f0859ef33a48b35d55ac1be6e42ae49d5e853b597db70c35c57e11", size = 934251, upload-time = "2025-10-06T13:54:44.725Z" }
wheels = [
    { url = "https://files.pythonhosted.org/packages/3a/2a/7cc015f5b9f5db42b7d48157e23356022889fc354a2813c15934b7cb5c0e/attrs-25.4.0-py3-none-any.whl", hash = "sha256:adcf7e2a1fb3b36ac48d97835bb6d8ade15b8dcce26aba8bf1d14847b57a3373", size = 67615, upload-time = "2025-10-06T13:54:43.17Z" },
]

[[package]]
name = "cachetools"
version = "6.2.1"
source = { registry = "https://pypi.org/simple" }
sdist = { url = "https://files.pythonhosted.org/packages/cc/7e/b975b5814bd36faf009faebe22c1072a1fa1168db34d285ef0ba071ad78c/cachetools-6.2.1.tar.gz", hash = "sha256:3f391e4bd8f8bf0931169baf7456cc822705f4e2a31f840d218f445b9a854201", size = 31325, upload-time = "2025-10-12T14:55:30.139Z" }
wheels = [
    { url = "https://files.pythonhosted.org/packages/96/c5/1e741d26306c42e2bf6ab740b2202872727e0f606033c9dd713f8b93f5a8/cachetools-6.2.1-py3-none-any.whl", hash = "sha256:09868944b6dde876dfd44e1d47e18484541eaf12f26f29b7af91b26cc892d701", size = 11280, upload-time = "2025-10-12T14:55:28.382Z" },
]

[[package]]
name = "certifi"
version = "2025.10.5"
source = { registry = "https://pypi.org/simple" }
sdist = { url = "https://files.pythonhosted.org/packages/4c/5b/b6ce21586237c77ce67d01dc5507039d444b630dd76611bbca2d8e5dcd91/certifi-2025.10.5.tar.gz", hash = "sha256:47c09d31ccf2acf0be3f701ea53595ee7e0b8fa08801c6624be771df09ae7b43", size = 164519, upload-time = "2025-10-05T04:12:15.808Z" }
wheels = [
    { url = "https://files.pythonhosted.org/packages/e4/37/af0d2ef3967ac0d6113837b44a4f0bfe1328c2b9763bd5b1744520e5cfed/certifi-2025.10.5-py3-none-any.whl", hash = "sha256:0f212c2744a9bb6de0c56639a6f68afe01ecd92d91f14ae897c4fe7bbeeef0de", size = 163286, upload-time = "2025-10-05T04:12:14.03Z" },
]

[[package]]
name = "cffi"
version = "2.0.0"
source = { registry = "https://pypi.org/simple" }
dependencies = [
    { name = "pycparser", marker = "implementation_name != 'PyPy'" },
]
sdist = { url = "https://files.pythonhosted.org/packages/eb/56/b1ba7935a17738ae8453301356628e8147c79dbb825bcbc73dc7401f9846/cffi-2.0.0.tar.gz", hash = "sha256:44d1b5909021139fe36001ae048dbdde8214afa20200eda0f64c068cac5d5529", size = 523588, upload-time = "2025-09-08T23:24:04.541Z" }
wheels = [
    { url = "https://files.pythonhosted.org/packages/ea/47/4f61023ea636104d4f16ab488e268b93008c3d0bb76893b1b31db1f96802/cffi-2.0.0-cp312-cp312-macosx_10_13_x86_64.whl", hash = "sha256:6d02d6655b0e54f54c4ef0b94eb6be0607b70853c45ce98bd278dc7de718be5d", size = 185271, upload-time = "2025-09-08T23:22:44.795Z" },
    { url = "https://files.pythonhosted.org/packages/df/a2/781b623f57358e360d62cdd7a8c681f074a71d445418a776eef0aadb4ab4/cffi-2.0.0-cp312-cp312-macosx_11_0_arm64.whl", hash = "sha256:8eca2a813c1cb7ad4fb74d368c2ffbbb4789d377ee5bb8df98373c2cc0dee76c", size = 181048, upload-time = "2025-09-08T23:22:45.938Z" },
    { url = "https://files.pythonhosted.org/packages/ff/df/a4f0fbd47331ceeba3d37c2e51e9dfc9722498becbeec2bd8bc856c9538a/cffi-2.0.0-cp312-cp312-manylinux1_i686.manylinux2014_i686.manylinux_2_17_i686.manylinux_2_5_i686.whl", hash = "sha256:21d1152871b019407d8ac3985f6775c079416c282e431a4da6afe7aefd2bccbe", size = 212529, upload-time = "2025-09-08T23:22:47.349Z" },
    { url = "https://files.pythonhosted.org/packages/d5/72/12b5f8d3865bf0f87cf1404d8c374e7487dcf097a1c91c436e72e6badd83/cffi-2.0.0-cp312-cp312-manylinux2014_aarch64.manylinux_2_17_aarch64.whl", hash = "sha256:b21e08af67b8a103c71a250401c78d5e0893beff75e28c53c98f4de42f774062", size = 220097, upload-time = "2025-09-08T23:22:48.677Z" },
    { url = "https://files.pythonhosted.org/packages/c2/95/7a135d52a50dfa7c882ab0ac17e8dc11cec9d55d2c18dda414c051c5e69e/cffi-2.0.0-cp312-cp312-manylinux2014_ppc64le.manylinux_2_17_ppc64le.whl", hash = "sha256:1e3a615586f05fc4065a8b22b8152f0c1b00cdbc60596d187c2a74f9e3036e4e", size = 207983, upload-time = "2025-09-08T23:22:50.06Z" },
    { url = "https://files.pythonhosted.org/packages/3a/c8/15cb9ada8895957ea171c62dc78ff3e99159ee7adb13c0123c001a2546c1/cffi-2.0.0-cp312-cp312-manylinux2014_s390x.manylinux_2_17_s390x.whl", hash = "sha256:81afed14892743bbe14dacb9e36d9e0e504cd204e0b165062c488942b9718037", size = 206519, upload-time = "2025-09-08T23:22:51.364Z" },
    { url = "https://files.pythonhosted.org/packages/78/2d/7fa73dfa841b5ac06c7b8855cfc18622132e365f5b81d02230333ff26e9e/cffi-2.0.0-cp312-cp312-manylinux2014_x86_64.manylinux_2_17_x86_64.whl", hash = "sha256:3e17ed538242334bf70832644a32a7aae3d83b57567f9fd60a26257e992b79ba", size = 219572, upload-time = "2025-09-08T23:22:52.902Z" },
    { url = "https://files.pythonhosted.org/packages/07/e0/267e57e387b4ca276b90f0434ff88b2c2241ad72b16d31836adddfd6031b/cffi-2.0.0-cp312-cp312-musllinux_1_2_aarch64.whl", hash = "sha256:3925dd22fa2b7699ed2617149842d2e6adde22b262fcbfada50e3d195e4b3a94", size = 222963, upload-time = "2025-09-08T23:22:54.518Z" },
    { url = "https://files.pythonhosted.org/packages/b6/75/1f2747525e06f53efbd878f4d03bac5b859cbc11c633d0fb81432d98a795/cffi-2.0.0-cp312-cp312-musllinux_1_2_x86_64.whl", hash = "sha256:2c8f814d84194c9ea681642fd164267891702542f028a15fc97d4674b6206187", size = 221361, upload-time = "2025-09-08T23:22:55.867Z" },
    { url = "https://files.pythonhosted.org/packages/7b/2b/2b6435f76bfeb6bbf055596976da087377ede68df465419d192acf00c437/cffi-2.0.0-cp312-cp312-win32.whl", hash = "sha256:da902562c3e9c550df360bfa53c035b2f241fed6d9aef119048073680ace4a18", size = 172932, upload-time = "2025-09-08T23:22:57.188Z" },
    { url = "https://files.pythonhosted.org/packages/f8/ed/13bd4418627013bec4ed6e54283b1959cf6db888048c7cf4b4c3b5b36002/cffi-2.0.0-cp312-cp312-win_amd64.whl", hash = "sha256:da68248800ad6320861f129cd9c1bf96ca849a2771a59e0344e88681905916f5", size = 183557, upload-time = "2025-09-08T23:22:58.351Z" },
    { url = "https://files.pythonhosted.org/packages/95/31/9f7f93ad2f8eff1dbc1c3656d7ca5bfd8fb52c9d786b4dcf19b2d02217fa/cffi-2.0.0-cp312-cp312-win_arm64.whl", hash = "sha256:4671d9dd5ec934cb9a73e7ee9676f9362aba54f7f34910956b84d727b0d73fb6", size = 177762, upload-time = "2025-09-08T23:22:59.668Z" },
    { url = "https://files.pythonhosted.org/packages/4b/8d/a0a47a0c9e413a658623d014e91e74a50cdd2c423f7ccfd44086ef767f90/cffi-2.0.0-cp313-cp313-macosx_10_13_x86_64.whl", hash = "sha256:00bdf7acc5f795150faa6957054fbbca2439db2f775ce831222b66f192f03beb", size = 185230, upload-time = "2025-09-08T23:23:00.879Z" },
    { url = "https://files.pythonhosted.org/packages/4a/d2/a6c0296814556c68ee32009d9c2ad4f85f2707cdecfd7727951ec228005d/cffi-2.0.0-cp313-cp313-macosx_11_0_arm64.whl", hash = "sha256:45d5e886156860dc35862657e1494b9bae8dfa63bf56796f2fb56e1679fc0bca", size = 181043, upload-time = "2025-09-08T23:23:02.231Z" },
    { url = "https://files.pythonhosted.org/packages/b0/1e/d22cc63332bd59b06481ceaac49d6c507598642e2230f201649058a7e704/cffi-2.0.0-cp313-cp313-manylinux1_i686.manylinux2014_i686.manylinux_2_17_i686.manylinux_2_5_i686.whl", hash = "sha256:07b271772c100085dd28b74fa0cd81c8fb1a3ba18b21e03d7c27f3436a10606b", size = 212446, upload-time = "2025-09-08T23:23:03.472Z" },
    { url = "https://files.pythonhosted.org/packages/a9/f5/a2c23eb03b61a0b8747f211eb716446c826ad66818ddc7810cc2cc19b3f2/cffi-2.0.0-cp313-cp313-manylinux2014_aarch64.manylinux_2_17_aarch64.whl", hash = "sha256:d48a880098c96020b02d5a1f7d9251308510ce8858940e6fa99ece33f610838b", size = 220101, upload-time = "2025-09-08T23:23:04.792Z" },
    { url = "https://files.pythonhosted.org/packages/f2/7f/e6647792fc5850d634695bc0e6ab4111ae88e89981d35ac269956605feba/cffi-2.0.0-cp313-cp313-manylinux2014_ppc64le.manylinux_2_17_ppc64le.whl", hash = "sha256:f93fd8e5c8c0a4aa1f424d6173f14a892044054871c771f8566e4008eaa359d2", size = 207948, upload-time = "2025-09-08T23:23:06.127Z" },
    { url = "https://files.pythonhosted.org/packages/cb/1e/a5a1bd6f1fb30f22573f76533de12a00bf274abcdc55c8edab639078abb6/cffi-2.0.0-cp313-cp313-manylinux2014_s390x.manylinux_2_17_s390x.whl", hash = "sha256:dd4f05f54a52fb558f1ba9f528228066954fee3ebe629fc1660d874d040ae5a3", size = 206422, upload-time = "2025-09-08T23:23:07.753Z" },
    { url = "https://files.pythonhosted.org/packages/98/df/0a1755e750013a2081e863e7cd37e0cdd02664372c754e5560099eb7aa44/cffi-2.0.0-cp313-cp313-manylinux2014_x86_64.manylinux_2_17_x86_64.whl", hash = "sha256:c8d3b5532fc71b7a77c09192b4a5a200ea992702734a2e9279a37f2478236f26", size = 219499, upload-time = "2025-09-08T23:23:09.648Z" },
    { url = "https://files.pythonhosted.org/packages/50/e1/a969e687fcf9ea58e6e2a928ad5e2dd88cc12f6f0ab477e9971f2309b57c/cffi-2.0.0-cp313-cp313-musllinux_1_2_aarch64.whl", hash = "sha256:d9b29c1f0ae438d5ee9acb31cadee00a58c46cc9c0b2f9038c6b0b3470877a8c", size = 222928, upload-time = "2025-09-08T23:23:10.928Z" },
    { url = "https://files.pythonhosted.org/packages/36/54/0362578dd2c9e557a28ac77698ed67323ed5b9775ca9d3fe73fe191bb5d8/cffi-2.0.0-cp313-cp313-musllinux_1_2_x86_64.whl", hash = "sha256:6d50360be4546678fc1b79ffe7a66265e28667840010348dd69a314145807a1b", size = 221302, upload-time = "2025-09-08T23:23:12.42Z" },
    { url = "https://files.pythonhosted.org/packages/eb/6d/bf9bda840d5f1dfdbf0feca87fbdb64a918a69bca42cfa0ba7b137c48cb8/cffi-2.0.0-cp313-cp313-win32.whl", hash = "sha256:74a03b9698e198d47562765773b4a8309919089150a0bb17d829ad7b44b60d27", size = 172909, upload-time = "2025-09-08T23:23:14.32Z" },
    { url = "https://files.pythonhosted.org/packages/37/18/6519e1ee6f5a1e579e04b9ddb6f1676c17368a7aba48299c3759bbc3c8b3/cffi-2.0.0-cp313-cp313-win_amd64.whl", hash = "sha256:19f705ada2530c1167abacb171925dd886168931e0a7b78f5bffcae5c6b5be75", size = 183402, upload-time = "2025-09-08T23:23:15.535Z" },
    { url = "https://files.pythonhosted.org/packages/cb/0e/02ceeec9a7d6ee63bb596121c2c8e9b3a9e150936f4fbef6ca1943e6137c/cffi-2.0.0-cp313-cp313-win_arm64.whl", hash = "sha256:256f80b80ca3853f90c21b23ee78cd008713787b1b1e93eae9f3d6a7134abd91", size = 177780, upload-time = "2025-09-08T23:23:16.761Z" },
    { url = "https://files.pythonhosted.org/packages/92/c4/3ce07396253a83250ee98564f8d7e9789fab8e58858f35d07a9a2c78de9f/cffi-2.0.0-cp314-cp314-macosx_10_13_x86_64.whl", hash = "sha256:fc33c5141b55ed366cfaad382df24fe7dcbc686de5be719b207bb248e3053dc5", size = 185320, upload-time = "2025-09-08T23:23:18.087Z" },
    { url = "https://files.pythonhosted.org/packages/59/dd/27e9fa567a23931c838c6b02d0764611c62290062a6d4e8ff7863daf9730/cffi-2.0.0-cp314-cp314-macosx_11_0_arm64.whl", hash = "sha256:c654de545946e0db659b3400168c9ad31b5d29593291482c43e3564effbcee13", size = 181487, upload-time = "2025-09-08T23:23:19.622Z" },
    { url = "https://files.pythonhosted.org/packages/d6/43/0e822876f87ea8a4ef95442c3d766a06a51fc5298823f884ef87aaad168c/cffi-2.0.0-cp314-cp314-manylinux2014_aarch64.manylinux_2_17_aarch64.whl", hash = "sha256:24b6f81f1983e6df8db3adc38562c83f7d4a0c36162885ec7f7b77c7dcbec97b", size = 220049, upload-time = "2025-09-08T23:23:20.853Z" },
    { url = "https://files.pythonhosted.org/packages/b4/89/76799151d9c2d2d1ead63c2429da9ea9d7aac304603de0c6e8764e6e8e70/cffi-2.0.0-cp314-cp314-manylinux2014_ppc64le.manylinux_2_17_ppc64le.whl", hash = "sha256:12873ca6cb9b0f0d3a0da705d6086fe911591737a59f28b7936bdfed27c0d47c", size = 207793, upload-time = "2025-09-08T23:23:22.08Z" },
    { url = "https://files.pythonhosted.org/packages/bb/dd/3465b14bb9e24ee24cb88c9e3730f6de63111fffe513492bf8c808a3547e/cffi-2.0.0-cp314-cp314-manylinux2014_s390x.manylinux_2_17_s390x.whl", hash = "sha256:d9b97165e8aed9272a6bb17c01e3cc5871a594a446ebedc996e2397a1c1ea8ef", size = 206300, upload-time = "2025-09-08T23:23:23.314Z" },
    { url = "https://files.pythonhosted.org/packages/47/d9/d83e293854571c877a92da46fdec39158f8d7e68da75bf73581225d28e90/cffi-2.0.0-cp314-cp314-manylinux2014_x86_64.manylinux_2_17_x86_64.whl", hash = "sha256:afb8db5439b81cf9c9d0c80404b60c3cc9c3add93e114dcae767f1477cb53775", size = 219244, upload-time = "2025-09-08T23:23:24.541Z" },
    { url = "https://files.pythonhosted.org/packages/2b/0f/1f177e3683aead2bb00f7679a16451d302c436b5cbf2505f0ea8146ef59e/cffi-2.0.0-cp314-cp314-musllinux_1_2_aarch64.whl", hash = "sha256:737fe7d37e1a1bffe70bd5754ea763a62a066dc5913ca57e957824b72a85e205", size = 222828, upload-time = "2025-09-08T23:23:26.143Z" },
    { url = "https://files.pythonhosted.org/packages/c6/0f/cafacebd4b040e3119dcb32fed8bdef8dfe94da653155f9d0b9dc660166e/cffi-2.0.0-cp314-cp314-musllinux_1_2_x86_64.whl", hash = "sha256:38100abb9d1b1435bc4cc340bb4489635dc2f0da7456590877030c9b3d40b0c1", size = 220926, upload-time = "2025-09-08T23:23:27.873Z" },
    { url = "https://files.pythonhosted.org/packages/3e/aa/df335faa45b395396fcbc03de2dfcab242cd61a9900e914fe682a59170b1/cffi-2.0.0-cp314-cp314-win32.whl", hash = "sha256:087067fa8953339c723661eda6b54bc98c5625757ea62e95eb4898ad5e776e9f", size = 175328, upload-time = "2025-09-08T23:23:44.61Z" },
    { url = "https://files.pythonhosted.org/packages/bb/92/882c2d30831744296ce713f0feb4c1cd30f346ef747b530b5318715cc367/cffi-2.0.0-cp314-cp314-win_amd64.whl", hash = "sha256:203a48d1fb583fc7d78a4c6655692963b860a417c0528492a6bc21f1aaefab25", size = 185650, upload-time = "2025-09-08T23:23:45.848Z" },
    { url = "https://files.pythonhosted.org/packages/9f/2c/98ece204b9d35a7366b5b2c6539c350313ca13932143e79dc133ba757104/cffi-2.0.0-cp314-cp314-win_arm64.whl", hash = "sha256:dbd5c7a25a7cb98f5ca55d258b103a2054f859a46ae11aaf23134f9cc0d356ad", size = 180687, upload-time = "2025-09-08T23:23:47.105Z" },
    { url = "https://files.pythonhosted.org/packages/3e/61/c768e4d548bfa607abcda77423448df8c471f25dbe64fb2ef6d555eae006/cffi-2.0.0-cp314-cp314t-macosx_10_13_x86_64.whl", hash = "sha256:9a67fc9e8eb39039280526379fb3a70023d77caec1852002b4da7e8b270c4dd9", size = 188773, upload-time = "2025-09-08T23:23:29.347Z" },
    { url = "https://files.pythonhosted.org/packages/2c/ea/5f76bce7cf6fcd0ab1a1058b5af899bfbef198bea4d5686da88471ea0336/cffi-2.0.0-cp314-cp314t-macosx_11_0_arm64.whl", hash = "sha256:7a66c7204d8869299919db4d5069a82f1561581af12b11b3c9f48c584eb8743d", size = 185013, upload-time = "2025-09-08T23:23:30.63Z" },
    { url = "https://files.pythonhosted.org/packages/be/b4/c56878d0d1755cf9caa54ba71e5d049479c52f9e4afc230f06822162ab2f/cffi-2.0.0-cp314-cp314t-manylinux2014_aarch64.manylinux_2_17_aarch64.whl", hash = "sha256:7cc09976e8b56f8cebd752f7113ad07752461f48a58cbba644139015ac24954c", size = 221593, upload-time = "2025-09-08T23:23:31.91Z" },
    { url = "https://files.pythonhosted.org/packages/e0/0d/eb704606dfe8033e7128df5e90fee946bbcb64a04fcdaa97321309004000/cffi-2.0.0-cp314-cp314t-manylinux2014_ppc64le.manylinux_2_17_ppc64le.whl", hash = "sha256:92b68146a71df78564e4ef48af17551a5ddd142e5190cdf2c5624d0c3ff5b2e8", size = 209354, upload-time = "2025-09-08T23:23:33.214Z" },
    { url = "https://files.pythonhosted.org/packages/d8/19/3c435d727b368ca475fb8742ab97c9cb13a0de600ce86f62eab7fa3eea60/cffi-2.0.0-cp314-cp314t-manylinux2014_s390x.manylinux_2_17_s390x.whl", hash = "sha256:b1e74d11748e7e98e2f426ab176d4ed720a64412b6a15054378afdb71e0f37dc", size = 208480, upload-time = "2025-09-08T23:23:34.495Z" },
    { url = "https://files.pythonhosted.org/packages/d0/44/681604464ed9541673e486521497406fadcc15b5217c3e326b061696899a/cffi-2.0.0-cp314-cp314t-manylinux2014_x86_64.manylinux_2_17_x86_64.whl", hash = "sha256:28a3a209b96630bca57cce802da70c266eb08c6e97e5afd61a75611ee6c64592", size = 221584, upload-time = "2025-09-08T23:23:36.096Z" },
    { url = "https://files.pythonhosted.org/packages/25/8e/342a504ff018a2825d395d44d63a767dd8ebc927ebda557fecdaca3ac33a/cffi-2.0.0-cp314-cp314t-musllinux_1_2_aarch64.whl", hash = "sha256:7553fb2090d71822f02c629afe6042c299edf91ba1bf94951165613553984512", size = 224443, upload-time = "2025-09-08T23:23:37.328Z" },
    { url = "https://files.pythonhosted.org/packages/e1/5e/b666bacbbc60fbf415ba9988324a132c9a7a0448a9a8f125074671c0f2c3/cffi-2.0.0-cp314-cp314t-musllinux_1_2_x86_64.whl", hash = "sha256:6c6c373cfc5c83a975506110d17457138c8c63016b563cc9ed6e056a82f13ce4", size = 223437, upload-time = "2025-09-08T23:23:38.945Z" },
    { url = "https://files.pythonhosted.org/packages/a0/1d/ec1a60bd1a10daa292d3cd6bb0b359a81607154fb8165f3ec95fe003b85c/cffi-2.0.0-cp314-cp314t-win32.whl", hash = "sha256:1fc9ea04857caf665289b7a75923f2c6ed559b8298a1b8c49e59f7dd95c8481e", size = 180487, upload-time = "2025-09-08T23:23:40.423Z" },
    { url = "https://files.pythonhosted.org/packages/bf/41/4c1168c74fac325c0c8156f04b6749c8b6a8f405bbf91413ba088359f60d/cffi-2.0.0-cp314-cp314t-win_amd64.whl", hash = "sha256:d68b6cef7827e8641e8ef16f4494edda8b36104d79773a334beaa1e3521430f6", size = 191726, upload-time = "2025-09-08T23:23:41.742Z" },
    { url = "https://files.pythonhosted.org/packages/ae/3a/dbeec9d1ee0844c679f6bb5d6ad4e9f198b1224f4e7a32825f47f6192b0c/cffi-2.0.0-cp314-cp314t-win_arm64.whl", hash = "sha256:0a1527a803f0a659de1af2e1fd700213caba79377e27e4693648c2923da066f9", size = 184195, upload-time = "2025-09-08T23:23:43.004Z" },
]

[[package]]
name = "charset-normalizer"
version = "3.4.4"
source = { registry = "https://pypi.org/simple" }
sdist = { url = "https://files.pythonhosted.org/packages/13/69/33ddede1939fdd074bce5434295f38fae7136463422fe4fd3e0e89b98062/charset_normalizer-3.4.4.tar.gz", hash = "sha256:94537985111c35f28720e43603b8e7b43a6ecfb2ce1d3058bbe955b73404e21a", size = 129418, upload-time = "2025-10-14T04:42:32.879Z" }
wheels = [
    { url = "https://files.pythonhosted.org/packages/f3/85/1637cd4af66fa687396e757dec650f28025f2a2f5a5531a3208dc0ec43f2/charset_normalizer-3.4.4-cp312-cp312-macosx_10_13_universal2.whl", hash = "sha256:0a98e6759f854bd25a58a73fa88833fba3b7c491169f86ce1180c948ab3fd394", size = 208425, upload-time = "2025-10-14T04:40:53.353Z" },
    { url = "https://files.pythonhosted.org/packages/9d/6a/04130023fef2a0d9c62d0bae2649b69f7b7d8d24ea5536feef50551029df/charset_normalizer-3.4.4-cp312-cp312-manylinux2014_aarch64.manylinux_2_17_aarch64.manylinux_2_28_aarch64.whl", hash = "sha256:b5b290ccc2a263e8d185130284f8501e3e36c5e02750fc6b6bdeb2e9e96f1e25", size = 148162, upload-time = "2025-10-14T04:40:54.558Z" },
    { url = "https://files.pythonhosted.org/packages/78/29/62328d79aa60da22c9e0b9a66539feae06ca0f5a4171ac4f7dc285b83688/charset_normalizer-3.4.4-cp312-cp312-manylinux2014_armv7l.manylinux_2_17_armv7l.manylinux_2_31_armv7l.whl", hash = "sha256:74bb723680f9f7a6234dcf67aea57e708ec1fbdf5699fb91dfd6f511b0a320ef", size = 144558, upload-time = "2025-10-14T04:40:55.677Z" },
    { url = "https://files.pythonhosted.org/packages/86/bb/b32194a4bf15b88403537c2e120b817c61cd4ecffa9b6876e941c3ee38fe/charset_normalizer-3.4.4-cp312-cp312-manylinux2014_ppc64le.manylinux_2_17_ppc64le.manylinux_2_28_ppc64le.whl", hash = "sha256:f1e34719c6ed0b92f418c7c780480b26b5d9c50349e9a9af7d76bf757530350d", size = 161497, upload-time = "2025-10-14T04:40:57.217Z" },
    { url = "https://files.pythonhosted.org/packages/19/89/a54c82b253d5b9b111dc74aca196ba5ccfcca8242d0fb64146d4d3183ff1/charset_normalizer-3.4.4-cp312-cp312-manylinux2014_s390x.manylinux_2_17_s390x.manylinux_2_28_s390x.whl", hash = "sha256:2437418e20515acec67d86e12bf70056a33abdacb5cb1655042f6538d6b085a8", size = 159240, upload-time = "2025-10-14T04:40:58.358Z" },
    { url = "https://files.pythonhosted.org/packages/c0/10/d20b513afe03acc89ec33948320a5544d31f21b05368436d580dec4e234d/charset_normalizer-3.4.4-cp312-cp312-manylinux2014_x86_64.manylinux_2_17_x86_64.manylinux_2_28_x86_64.whl", hash = "sha256:11d694519d7f29d6cd09f6ac70028dba10f92f6cdd059096db198c283794ac86", size = 153471, upload-time = "2025-10-14T04:40:59.468Z" },
    { url = "https://files.pythonhosted.org/packages/61/fa/fbf177b55bdd727010f9c0a3c49eefa1d10f960e5f09d1d887bf93c2e698/charset_normalizer-3.4.4-cp312-cp312-manylinux_2_31_riscv64.manylinux_2_39_riscv64.whl", hash = "sha256:ac1c4a689edcc530fc9d9aa11f5774b9e2f33f9a0c6a57864e90908f5208d30a", size = 150864, upload-time = "2025-10-14T04:41:00.623Z" },
    { url = "https://files.pythonhosted.org/packages/05/12/9fbc6a4d39c0198adeebbde20b619790e9236557ca59fc40e0e3cebe6f40/charset_normalizer-3.4.4-cp312-cp312-musllinux_1_2_aarch64.whl", hash = "sha256:21d142cc6c0ec30d2efee5068ca36c128a30b0f2c53c1c07bd78cb6bc1d3be5f", size = 150647, upload-time = "2025-10-14T04:41:01.754Z" },
    { url = "https://files.pythonhosted.org/packages/ad/1f/6a9a593d52e3e8c5d2b167daf8c6b968808efb57ef4c210acb907c365bc4/charset_normalizer-3.4.4-cp312-cp312-musllinux_1_2_armv7l.whl", hash = "sha256:5dbe56a36425d26d6cfb40ce79c314a2e4dd6211d51d6d2191c00bed34f354cc", size = 145110, upload-time = "2025-10-14T04:41:03.231Z" },
    { url = "https://files.pythonhosted.org/packages/30/42/9a52c609e72471b0fc54386dc63c3781a387bb4fe61c20231a4ebcd58bdd/charset_normalizer-3.4.4-cp312-cp312-musllinux_1_2_ppc64le.whl", hash = "sha256:5bfbb1b9acf3334612667b61bd3002196fe2a1eb4dd74d247e0f2a4d50ec9bbf", size = 162839, upload-time = "2025-10-14T04:41:04.715Z" },
    { url = "https://files.pythonhosted.org/packages/c4/5b/c0682bbf9f11597073052628ddd38344a3d673fda35a36773f7d19344b23/charset_normalizer-3.4.4-cp312-cp312-musllinux_1_2_riscv64.whl", hash = "sha256:d055ec1e26e441f6187acf818b73564e6e6282709e9bcb5b63f5b23068356a15", size = 150667, upload-time = "2025-10-14T04:41:05.827Z" },
    { url = "https://files.pythonhosted.org/packages/e4/24/a41afeab6f990cf2daf6cb8c67419b63b48cf518e4f56022230840c9bfb2/charset_normalizer-3.4.4-cp312-cp312-musllinux_1_2_s390x.whl", hash = "sha256:af2d8c67d8e573d6de5bc30cdb27e9b95e49115cd9baad5ddbd1a6207aaa82a9", size = 160535, upload-time = "2025-10-14T04:41:06.938Z" },
    { url = "https://files.pythonhosted.org/packages/2a/e5/6a4ce77ed243c4a50a1fecca6aaaab419628c818a49434be428fe24c9957/charset_normalizer-3.4.4-cp312-cp312-musllinux_1_2_x86_64.whl", hash = "sha256:780236ac706e66881f3b7f2f32dfe90507a09e67d1d454c762cf642e6e1586e0", size = 154816, upload-time = "2025-10-14T04:41:08.101Z" },
    { url = "https://files.pythonhosted.org/packages/a8/ef/89297262b8092b312d29cdb2517cb1237e51db8ecef2e9af5edbe7b683b1/charset_normalizer-3.4.4-cp312-cp312-win32.whl", hash = "sha256:5833d2c39d8896e4e19b689ffc198f08ea58116bee26dea51e362ecc7cd3ed26", size = 99694, upload-time = "2025-10-14T04:41:09.23Z" },
    { url = "https://files.pythonhosted.org/packages/3d/2d/1e5ed9dd3b3803994c155cd9aacb60c82c331bad84daf75bcb9c91b3295e/charset_normalizer-3.4.4-cp312-cp312-win_amd64.whl", hash = "sha256:a79cfe37875f822425b89a82333404539ae63dbdddf97f84dcbc3d339aae9525", size = 107131, upload-time = "2025-10-14T04:41:10.467Z" },
    { url = "https://files.pythonhosted.org/packages/d0/d9/0ed4c7098a861482a7b6a95603edce4c0d9db2311af23da1fb2b75ec26fc/charset_normalizer-3.4.4-cp312-cp312-win_arm64.whl", hash = "sha256:376bec83a63b8021bb5c8ea75e21c4ccb86e7e45ca4eb81146091b56599b80c3", size = 100390, upload-time = "2025-10-14T04:41:11.915Z" },
    { url = "https://files.pythonhosted.org/packages/97/45/4b3a1239bbacd321068ea6e7ac28875b03ab8bc0aa0966452db17cd36714/charset_normalizer-3.4.4-cp313-cp313-macosx_10_13_universal2.whl", hash = "sha256:e1f185f86a6f3403aa2420e815904c67b2f9ebc443f045edd0de921108345794", size = 208091, upload-time = "2025-10-14T04:41:13.346Z" },
    { url = "https://files.pythonhosted.org/packages/7d/62/73a6d7450829655a35bb88a88fca7d736f9882a27eacdca2c6d505b57e2e/charset_normalizer-3.4.4-cp313-cp313-manylinux2014_aarch64.manylinux_2_17_aarch64.manylinux_2_28_aarch64.whl", hash = "sha256:6b39f987ae8ccdf0d2642338faf2abb1862340facc796048b604ef14919e55ed", size = 147936, upload-time = "2025-10-14T04:41:14.461Z" },
    { url = "https://files.pythonhosted.org/packages/89/c5/adb8c8b3d6625bef6d88b251bbb0d95f8205831b987631ab0c8bb5d937c2/charset_normalizer-3.4.4-cp313-cp313-manylinux2014_armv7l.manylinux_2_17_armv7l.manylinux_2_31_armv7l.whl", hash = "sha256:3162d5d8ce1bb98dd51af660f2121c55d0fa541b46dff7bb9b9f86ea1d87de72", size = 144180, upload-time = "2025-10-14T04:41:15.588Z" },
    { url = "https://files.pythonhosted.org/packages/91/ed/9706e4070682d1cc219050b6048bfd293ccf67b3d4f5a4f39207453d4b99/charset_normalizer-3.4.4-cp313-cp313-manylinux2014_ppc64le.manylinux_2_17_ppc64le.manylinux_2_28_ppc64le.whl", hash = "sha256:81d5eb2a312700f4ecaa977a8235b634ce853200e828fbadf3a9c50bab278328", size = 161346, upload-time = "2025-10-14T04:41:16.738Z" },
    { url = "https://files.pythonhosted.org/packages/d5/0d/031f0d95e4972901a2f6f09ef055751805ff541511dc1252ba3ca1f80cf5/charset_normalizer-3.4.4-cp313-cp313-manylinux2014_s390x.manylinux_2_17_s390x.manylinux_2_28_s390x.whl", hash = "sha256:5bd2293095d766545ec1a8f612559f6b40abc0eb18bb2f5d1171872d34036ede", size = 158874, upload-time = "2025-10-14T04:41:17.923Z" },
    { url = "https://files.pythonhosted.org/packages/f5/83/6ab5883f57c9c801ce5e5677242328aa45592be8a00644310a008d04f922/charset_normalizer-3.4.4-cp313-cp313-manylinux2014_x86_64.manylinux_2_17_x86_64.manylinux_2_28_x86_64.whl", hash = "sha256:a8a8b89589086a25749f471e6a900d3f662d1d3b6e2e59dcecf787b1cc3a1894", size = 153076, upload-time = "2025-10-14T04:41:19.106Z" },
    { url = "https://files.pythonhosted.org/packages/75/1e/5ff781ddf5260e387d6419959ee89ef13878229732732ee73cdae01800f2/charset_normalizer-3.4.4-cp313-cp313-manylinux_2_31_riscv64.manylinux_2_39_riscv64.whl", hash = "sha256:bc7637e2f80d8530ee4a78e878bce464f70087ce73cf7c1caf142416923b98f1", size = 150601, upload-time = "2025-10-14T04:41:20.245Z" },
    { url = "https://files.pythonhosted.org/packages/d7/57/71be810965493d3510a6ca79b90c19e48696fb1ff964da319334b12677f0/charset_normalizer-3.4.4-cp313-cp313-musllinux_1_2_aarch64.whl", hash = "sha256:f8bf04158c6b607d747e93949aa60618b61312fe647a6369f88ce2ff16043490", size = 150376, upload-time = "2025-10-14T04:41:21.398Z" },
    { url = "https://files.pythonhosted.org/packages/e5/d5/c3d057a78c181d007014feb7e9f2e65905a6c4ef182c0ddf0de2924edd65/charset_normalizer-3.4.4-cp313-cp313-musllinux_1_2_armv7l.whl", hash = "sha256:554af85e960429cf30784dd47447d5125aaa3b99a6f0683589dbd27e2f45da44", size = 144825, upload-time = "2025-10-14T04:41:22.583Z" },
    { url = "https://files.pythonhosted.org/packages/e6/8c/d0406294828d4976f275ffbe66f00266c4b3136b7506941d87c00cab5272/charset_normalizer-3.4.4-cp313-cp313-musllinux_1_2_ppc64le.whl", hash = "sha256:74018750915ee7ad843a774364e13a3db91682f26142baddf775342c3f5b1133", size = 162583, upload-time = "2025-10-14T04:41:23.754Z" },
    { url = "https://files.pythonhosted.org/packages/d7/24/e2aa1f18c8f15c4c0e932d9287b8609dd30ad56dbe41d926bd846e22fb8d/charset_normalizer-3.4.4-cp313-cp313-musllinux_1_2_riscv64.whl", hash = "sha256:c0463276121fdee9c49b98908b3a89c39be45d86d1dbaa22957e38f6321d4ce3", size = 150366, upload-time = "2025-10-14T04:41:25.27Z" },
    { url = "https://files.pythonhosted.org/packages/e4/5b/1e6160c7739aad1e2df054300cc618b06bf784a7a164b0f238360721ab86/charset_normalizer-3.4.4-cp313-cp313-musllinux_1_2_s390x.whl", hash = "sha256:362d61fd13843997c1c446760ef36f240cf81d3ebf74ac62652aebaf7838561e", size = 160300, upload-time = "2025-10-14T04:41:26.725Z" },
    { url = "https://files.pythonhosted.org/packages/7a/10/f882167cd207fbdd743e55534d5d9620e095089d176d55cb22d5322f2afd/charset_normalizer-3.4.4-cp313-cp313-musllinux_1_2_x86_64.whl", hash = "sha256:9a26f18905b8dd5d685d6d07b0cdf98a79f3c7a918906af7cc143ea2e164c8bc", size = 154465, upload-time = "2025-10-14T04:41:28.322Z" },
    { url = "https://files.pythonhosted.org/packages/89/66/c7a9e1b7429be72123441bfdbaf2bc13faab3f90b933f664db506dea5915/charset_normalizer-3.4.4-cp313-cp313-win32.whl", hash = "sha256:9b35f4c90079ff2e2edc5b26c0c77925e5d2d255c42c74fdb70fb49b172726ac", size = 99404, upload-time = "2025-10-14T04:41:29.95Z" },
    { url = "https://files.pythonhosted.org/packages/c4/26/b9924fa27db384bdcd97ab83b4f0a8058d96ad9626ead570674d5e737d90/charset_normalizer-3.4.4-cp313-cp313-win_amd64.whl", hash = "sha256:b435cba5f4f750aa6c0a0d92c541fb79f69a387c91e61f1795227e4ed9cece14", size = 107092, upload-time = "2025-10-14T04:41:31.188Z" },
    { url = "https://files.pythonhosted.org/packages/af/8f/3ed4bfa0c0c72a7ca17f0380cd9e4dd842b09f664e780c13cff1dcf2ef1b/charset_normalizer-3.4.4-cp313-cp313-win_arm64.whl", hash = "sha256:542d2cee80be6f80247095cc36c418f7bddd14f4a6de45af91dfad36d817bba2", size = 100408, upload-time = "2025-10-14T04:41:32.624Z" },
    { url = "https://files.pythonhosted.org/packages/2a/35/7051599bd493e62411d6ede36fd5af83a38f37c4767b92884df7301db25d/charset_normalizer-3.4.4-cp314-cp314-macosx_10_13_universal2.whl", hash = "sha256:da3326d9e65ef63a817ecbcc0df6e94463713b754fe293eaa03da99befb9a5bd", size = 207746, upload-time = "2025-10-14T04:41:33.773Z" },
    { url = "https://files.pythonhosted.org/packages/10/9a/97c8d48ef10d6cd4fcead2415523221624bf58bcf68a802721a6bc807c8f/charset_normalizer-3.4.4-cp314-cp314-manylinux2014_aarch64.manylinux_2_17_aarch64.manylinux_2_28_aarch64.whl", hash = "sha256:8af65f14dc14a79b924524b1e7fffe304517b2bff5a58bf64f30b98bbc5079eb", size = 147889, upload-time = "2025-10-14T04:41:34.897Z" },
    { url = "https://files.pythonhosted.org/packages/10/bf/979224a919a1b606c82bd2c5fa49b5c6d5727aa47b4312bb27b1734f53cd/charset_normalizer-3.4.4-cp314-cp314-manylinux2014_armv7l.manylinux_2_17_armv7l.manylinux_2_31_armv7l.whl", hash = "sha256:74664978bb272435107de04e36db5a9735e78232b85b77d45cfb38f758efd33e", size = 143641, upload-time = "2025-10-14T04:41:36.116Z" },
    { url = "https://files.pythonhosted.org/packages/ba/33/0ad65587441fc730dc7bd90e9716b30b4702dc7b617e6ba4997dc8651495/charset_normalizer-3.4.4-cp314-cp314-manylinux2014_ppc64le.manylinux_2_17_ppc64le.manylinux_2_28_ppc64le.whl", hash = "sha256:752944c7ffbfdd10c074dc58ec2d5a8a4cd9493b314d367c14d24c17684ddd14", size = 160779, upload-time = "2025-10-14T04:41:37.229Z" },
    { url = "https://files.pythonhosted.org/packages/67/ed/331d6b249259ee71ddea93f6f2f0a56cfebd46938bde6fcc6f7b9a3d0e09/charset_normalizer-3.4.4-cp314-cp314-manylinux2014_s390x.manylinux_2_17_s390x.manylinux_2_28_s390x.whl", hash = "sha256:d1f13550535ad8cff21b8d757a3257963e951d96e20ec82ab44bc64aeb62a191", size = 159035, upload-time = "2025-10-14T04:41:38.368Z" },
    { url = "https://files.pythonhosted.org/packages/67/ff/f6b948ca32e4f2a4576aa129d8bed61f2e0543bf9f5f2b7fc3758ed005c9/charset_normalizer-3.4.4-cp314-cp314-manylinux2014_x86_64.manylinux_2_17_x86_64.manylinux_2_28_x86_64.whl", hash = "sha256:ecaae4149d99b1c9e7b88bb03e3221956f68fd6d50be2ef061b2381b61d20838", size = 152542, upload-time = "2025-10-14T04:41:39.862Z" },
    { url = "https://files.pythonhosted.org/packages/16/85/276033dcbcc369eb176594de22728541a925b2632f9716428c851b149e83/charset_normalizer-3.4.4-cp314-cp314-manylinux_2_31_riscv64.manylinux_2_39_riscv64.whl", hash = "sha256:cb6254dc36b47a990e59e1068afacdcd02958bdcce30bb50cc1700a8b9d624a6", size = 149524, upload-time = "2025-10-14T04:41:41.319Z" },
    { url = "https://files.pythonhosted.org/packages/9e/f2/6a2a1f722b6aba37050e626530a46a68f74e63683947a8acff92569f979a/charset_normalizer-3.4.4-cp314-cp314-musllinux_1_2_aarch64.whl", hash = "sha256:c8ae8a0f02f57a6e61203a31428fa1d677cbe50c93622b4149d5c0f319c1d19e", size = 150395, upload-time = "2025-10-14T04:41:42.539Z" },
    { url = "https://files.pythonhosted.org/packages/60/bb/2186cb2f2bbaea6338cad15ce23a67f9b0672929744381e28b0592676824/charset_normalizer-3.4.4-cp314-cp314-musllinux_1_2_armv7l.whl", hash = "sha256:47cc91b2f4dd2833fddaedd2893006b0106129d4b94fdb6af1f4ce5a9965577c", size = 143680, upload-time = "2025-10-14T04:41:43.661Z" },
    { url = "https://files.pythonhosted.org/packages/7d/a5/bf6f13b772fbb2a90360eb620d52ed8f796f3c5caee8398c3b2eb7b1c60d/charset_normalizer-3.4.4-cp314-cp314-musllinux_1_2_ppc64le.whl", hash = "sha256:82004af6c302b5d3ab2cfc4cc5f29db16123b1a8417f2e25f9066f91d4411090", size = 162045, upload-time = "2025-10-14T04:41:44.821Z" },
    { url = "https://files.pythonhosted.org/packages/df/c5/d1be898bf0dc3ef9030c3825e5d3b83f2c528d207d246cbabe245966808d/charset_normalizer-3.4.4-cp314-cp314-musllinux_1_2_riscv64.whl", hash = "sha256:2b7d8f6c26245217bd2ad053761201e9f9680f8ce52f0fcd8d0755aeae5b2152", size = 149687, upload-time = "2025-10-14T04:41:46.442Z" },
    { url = "https://files.pythonhosted.org/packages/a5/42/90c1f7b9341eef50c8a1cb3f098ac43b0508413f33affd762855f67a410e/charset_normalizer-3.4.4-cp314-cp314-musllinux_1_2_s390x.whl", hash = "sha256:799a7a5e4fb2d5898c60b640fd4981d6a25f1c11790935a44ce38c54e985f828", size = 160014, upload-time = "2025-10-14T04:41:47.631Z" },
    { url = "https://files.pythonhosted.org/packages/76/be/4d3ee471e8145d12795ab655ece37baed0929462a86e72372fd25859047c/charset_normalizer-3.4.4-cp314-cp314-musllinux_1_2_x86_64.whl", hash = "sha256:99ae2cffebb06e6c22bdc25801d7b30f503cc87dbd283479e7b606f70aff57ec", size = 154044, upload-time = "2025-10-14T04:41:48.81Z" },
    { url = "https://files.pythonhosted.org/packages/b0/6f/8f7af07237c34a1defe7defc565a9bc1807762f672c0fde711a4b22bf9c0/charset_normalizer-3.4.4-cp314-cp314-win32.whl", hash = "sha256:f9d332f8c2a2fcbffe1378594431458ddbef721c1769d78e2cbc06280d8155f9", size = 99940, upload-time = "2025-10-14T04:41:49.946Z" },
    { url = "https://files.pythonhosted.org/packages/4b/51/8ade005e5ca5b0d80fb4aff72a3775b325bdc3d27408c8113811a7cbe640/charset_normalizer-3.4.4-cp314-cp314-win_amd64.whl", hash = "sha256:8a6562c3700cce886c5be75ade4a5db4214fda19fede41d9792d100288d8f94c", size = 107104, upload-time = "2025-10-14T04:41:51.051Z" },
    { url = "https://files.pythonhosted.org/packages/da/5f/6b8f83a55bb8278772c5ae54a577f3099025f9ade59d0136ac24a0df4bde/charset_normalizer-3.4.4-cp314-cp314-win_arm64.whl", hash = "sha256:de00632ca48df9daf77a2c65a484531649261ec9f25489917f09e455cb09ddb2", size = 100743, upload-time = "2025-10-14T04:41:52.122Z" },
    { url = "https://files.pythonhosted.org/packages/0a/4c/925909008ed5a988ccbb72dcc897407e5d6d3bd72410d69e051fc0c14647/charset_normalizer-3.4.4-py3-none-any.whl", hash = "sha256:7a32c560861a02ff789ad905a2fe94e3f840803362c84fecf1851cb4cf3dc37f", size = 53402, upload-time = "2025-10-14T04:42:31.76Z" },
]

[[package]]
name = "click"
version = "8.3.0"
source = { registry = "https://pypi.org/simple" }
dependencies = [
    { name = "colorama", marker = "sys_platform == 'win32'" },
]
sdist = { url = "https://files.pythonhosted.org/packages/46/61/de6cd827efad202d7057d93e0fed9294b96952e188f7384832791c7b2254/click-8.3.0.tar.gz", hash = "sha256:e7b8232224eba16f4ebe410c25ced9f7875cb5f3263ffc93cc3e8da705e229c4", size = 276943, upload-time = "2025-09-18T17:32:23.696Z" }
wheels = [
    { url = "https://files.pythonhosted.org/packages/db/d3/9dcc0f5797f070ec8edf30fbadfb200e71d9db6b84d211e3b2085a7589a0/click-8.3.0-py3-none-any.whl", hash = "sha256:9b9f285302c6e3064f4330c05f05b81945b2a39544279343e6e7c5f27a9baddc", size = 107295, upload-time = "2025-09-18T17:32:22.42Z" },
]

[[package]]
name = "colorama"
version = "0.4.6"
source = { registry = "https://pypi.org/simple" }
sdist = { url = "https://files.pythonhosted.org/packages/d8/53/6f443c9a4a8358a93a6792e2acffb9d9d5cb0a5cfd8802644b7b1c9a02e4/colorama-0.4.6.tar.gz", hash = "sha256:08695f5cb7ed6e0531a20572697297273c47b8cae5a63ffc6d6ed5c201be6e44", size = 27697, upload-time = "2022-10-25T02:36:22.414Z" }
wheels = [
    { url = "https://files.pythonhosted.org/packages/d1/d6/3965ed04c63042e047cb6a3e6ed1a63a35087b6a609aa3a15ed8ac56c221/colorama-0.4.6-py2.py3-none-any.whl", hash = "sha256:4f1d9991f5acc0ca119f9d443620b77f9d6b33703e51011c16baf57afb285fc6", size = 25335, upload-time = "2022-10-25T02:36:20.889Z" },
]

[[package]]
name = "coverage"
version = "7.11.0"
source = { registry = "https://pypi.org/simple" }
sdist = { url = "https://files.pythonhosted.org/packages/1c/38/ee22495420457259d2f3390309505ea98f98a5eed40901cf62196abad006/coverage-7.11.0.tar.gz", hash = "sha256:167bd504ac1ca2af7ff3b81d245dfea0292c5032ebef9d66cc08a7d28c1b8050", size = 811905, upload-time = "2025-10-15T15:15:08.542Z" }
wheels = [
    { url = "https://files.pythonhosted.org/packages/c4/db/86f6906a7c7edc1a52b2c6682d6dd9be775d73c0dfe2b84f8923dfea5784/coverage-7.11.0-cp312-cp312-macosx_10_13_x86_64.whl", hash = "sha256:9c49e77811cf9d024b95faf86c3f059b11c0c9be0b0d61bc598f453703bd6fd1", size = 216098, upload-time = "2025-10-15T15:13:02.916Z" },
    { url = "https://files.pythonhosted.org/packages/21/54/e7b26157048c7ba555596aad8569ff903d6cd67867d41b75287323678ede/coverage-7.11.0-cp312-cp312-macosx_11_0_arm64.whl", hash = "sha256:a61e37a403a778e2cda2a6a39abcc895f1d984071942a41074b5c7ee31642007", size = 216331, upload-time = "2025-10-15T15:13:04.403Z" },
    { url = "https://files.pythonhosted.org/packages/b9/19/1ce6bf444f858b83a733171306134a0544eaddf1ca8851ede6540a55b2ad/coverage-7.11.0-cp312-cp312-manylinux1_i686.manylinux_2_28_i686.manylinux_2_5_i686.whl", hash = "sha256:c79cae102bb3b1801e2ef1511fb50e91ec83a1ce466b2c7c25010d884336de46", size = 247825, upload-time = "2025-10-15T15:13:05.92Z" },
    { url = "https://files.pythonhosted.org/packages/71/0b/d3bcbbc259fcced5fb67c5d78f6e7ee965f49760c14afd931e9e663a83b2/coverage-7.11.0-cp312-cp312-manylinux1_x86_64.manylinux_2_28_x86_64.manylinux_2_5_x86_64.whl", hash = "sha256:16ce17ceb5d211f320b62df002fa7016b7442ea0fd260c11cec8ce7730954893", size = 250573, upload-time = "2025-10-15T15:13:07.471Z" },
    { url = "https://files.pythonhosted.org/packages/58/8d/b0ff3641a320abb047258d36ed1c21d16be33beed4152628331a1baf3365/coverage-7.11.0-cp312-cp312-manylinux2014_aarch64.manylinux_2_17_aarch64.manylinux_2_28_aarch64.whl", hash = "sha256:80027673e9d0bd6aef86134b0771845e2da85755cf686e7c7c59566cf5a89115", size = 251706, upload-time = "2025-10-15T15:13:09.4Z" },
    { url = "https://files.pythonhosted.org/packages/59/c8/5a586fe8c7b0458053d9c687f5cff515a74b66c85931f7fe17a1c958b4ac/coverage-7.11.0-cp312-cp312-manylinux_2_31_riscv64.manylinux_2_39_riscv64.whl", hash = "sha256:4d3ffa07a08657306cd2215b0da53761c4d73cb54d9143b9303a6481ec0cd415", size = 248221, upload-time = "2025-10-15T15:13:10.964Z" },
    { url = "https://files.pythonhosted.org/packages/d0/ff/3a25e3132804ba44cfa9a778cdf2b73dbbe63ef4b0945e39602fc896ba52/coverage-7.11.0-cp312-cp312-musllinux_1_2_aarch64.whl", hash = "sha256:a3b6a5f8b2524fd6c1066bc85bfd97e78709bb5e37b5b94911a6506b65f47186", size = 249624, upload-time = "2025-10-15T15:13:12.5Z" },
    { url = "https://files.pythonhosted.org/packages/c5/12/ff10c8ce3895e1b17a73485ea79ebc1896a9e466a9d0f4aef63e0d17b718/coverage-7.11.0-cp312-cp312-musllinux_1_2_i686.whl", hash = "sha256:fcc0a4aa589de34bc56e1a80a740ee0f8c47611bdfb28cd1849de60660f3799d", size = 247744, upload-time = "2025-10-15T15:13:14.554Z" },
    { url = "https://files.pythonhosted.org/packages/16/02/d500b91f5471b2975947e0629b8980e5e90786fe316b6d7299852c1d793d/coverage-7.11.0-cp312-cp312-musllinux_1_2_riscv64.whl", hash = "sha256:dba82204769d78c3fd31b35c3d5f46e06511936c5019c39f98320e05b08f794d", size = 247325, upload-time = "2025-10-15T15:13:16.438Z" },
    { url = "https://files.pythonhosted.org/packages/77/11/dee0284fbbd9cd64cfce806b827452c6df3f100d9e66188e82dfe771d4af/coverage-7.11.0-cp312-cp312-musllinux_1_2_x86_64.whl", hash = "sha256:81b335f03ba67309a95210caf3eb43bd6fe75a4e22ba653ef97b4696c56c7ec2", size = 249180, upload-time = "2025-10-15T15:13:17.959Z" },
    { url = "https://files.pythonhosted.org/packages/59/1b/cdf1def928f0a150a057cab03286774e73e29c2395f0d30ce3d9e9f8e697/coverage-7.11.0-cp312-cp312-win32.whl", hash = "sha256:037b2d064c2f8cc8716fe4d39cb705779af3fbf1ba318dc96a1af858888c7bb5", size = 218479, upload-time = "2025-10-15T15:13:19.608Z" },
    { url = "https://files.pythonhosted.org/packages/ff/55/e5884d55e031da9c15b94b90a23beccc9d6beee65e9835cd6da0a79e4f3a/coverage-7.11.0-cp312-cp312-win_amd64.whl", hash = "sha256:d66c0104aec3b75e5fd897e7940188ea1892ca1d0235316bf89286d6a22568c0", size = 219290, upload-time = "2025-10-15T15:13:21.593Z" },
    { url = "https://files.pythonhosted.org/packages/23/a8/faa930cfc71c1d16bc78f9a19bb73700464f9c331d9e547bfbc1dbd3a108/coverage-7.11.0-cp312-cp312-win_arm64.whl", hash = "sha256:d91ebeac603812a09cf6a886ba6e464f3bbb367411904ae3790dfe28311b15ad", size = 217924, upload-time = "2025-10-15T15:13:23.39Z" },
    { url = "https://files.pythonhosted.org/packages/60/7f/85e4dfe65e400645464b25c036a26ac226cf3a69d4a50c3934c532491cdd/coverage-7.11.0-cp313-cp313-macosx_10_13_x86_64.whl", hash = "sha256:cc3f49e65ea6e0d5d9bd60368684fe52a704d46f9e7fc413918f18d046ec40e1", size = 216129, upload-time = "2025-10-15T15:13:25.371Z" },
    { url = "https://files.pythonhosted.org/packages/96/5d/dc5fa98fea3c175caf9d360649cb1aa3715e391ab00dc78c4c66fabd7356/coverage-7.11.0-cp313-cp313-macosx_11_0_arm64.whl", hash = "sha256:f39ae2f63f37472c17b4990f794035c9890418b1b8cca75c01193f3c8d3e01be", size = 216380, upload-time = "2025-10-15T15:13:26.976Z" },
    { url = "https://files.pythonhosted.org/packages/b2/f5/3da9cc9596708273385189289c0e4d8197d37a386bdf17619013554b3447/coverage-7.11.0-cp313-cp313-manylinux1_i686.manylinux_2_28_i686.manylinux_2_5_i686.whl", hash = "sha256:7db53b5cdd2917b6eaadd0b1251cf4e7d96f4a8d24e174bdbdf2f65b5ea7994d", size = 247375, upload-time = "2025-10-15T15:13:28.923Z" },
    { url = "https://files.pythonhosted.org/packages/65/6c/f7f59c342359a235559d2bc76b0c73cfc4bac7d61bb0df210965cb1ecffd/coverage-7.11.0-cp313-cp313-manylinux1_x86_64.manylinux_2_28_x86_64.manylinux_2_5_x86_64.whl", hash = "sha256:10ad04ac3a122048688387828b4537bc9cf60c0bf4869c1e9989c46e45690b82", size = 249978, upload-time = "2025-10-15T15:13:30.525Z" },
    { url = "https://files.pythonhosted.org/packages/e7/8c/042dede2e23525e863bf1ccd2b92689692a148d8b5fd37c37899ba882645/coverage-7.11.0-cp313-cp313-manylinux2014_aarch64.manylinux_2_17_aarch64.manylinux_2_28_aarch64.whl", hash = "sha256:4036cc9c7983a2b1f2556d574d2eb2154ac6ed55114761685657e38782b23f52", size = 251253, upload-time = "2025-10-15T15:13:32.174Z" },
    { url = "https://files.pythonhosted.org/packages/7b/a9/3c58df67bfa809a7bddd786356d9c5283e45d693edb5f3f55d0986dd905a/coverage-7.11.0-cp313-cp313-manylinux_2_31_riscv64.manylinux_2_39_riscv64.whl", hash = "sha256:7ab934dd13b1c5e94b692b1e01bd87e4488cb746e3a50f798cb9464fd128374b", size = 247591, upload-time = "2025-10-15T15:13:34.147Z" },
    { url = "https://files.pythonhosted.org/packages/26/5b/c7f32efd862ee0477a18c41e4761305de6ddd2d49cdeda0c1116227570fd/coverage-7.11.0-cp313-cp313-musllinux_1_2_aarch64.whl", hash = "sha256:59a6e5a265f7cfc05f76e3bb53eca2e0dfe90f05e07e849930fecd6abb8f40b4", size = 249411, upload-time = "2025-10-15T15:13:38.425Z" },
    { url = "https://files.pythonhosted.org/packages/76/b5/78cb4f1e86c1611431c990423ec0768122905b03837e1b4c6a6f388a858b/coverage-7.11.0-cp313-cp313-musllinux_1_2_i686.whl", hash = "sha256:df01d6c4c81e15a7c88337b795bb7595a8596e92310266b5072c7e301168efbd", size = 247303, upload-time = "2025-10-15T15:13:40.464Z" },
    { url = "https://files.pythonhosted.org/packages/87/c9/23c753a8641a330f45f221286e707c427e46d0ffd1719b080cedc984ec40/coverage-7.11.0-cp313-cp313-musllinux_1_2_riscv64.whl", hash = "sha256:8c934bd088eed6174210942761e38ee81d28c46de0132ebb1801dbe36a390dcc", size = 247157, upload-time = "2025-10-15T15:13:42.087Z" },
    { url = "https://files.pythonhosted.org/packages/c5/42/6e0cc71dc8a464486e944a4fa0d85bdec031cc2969e98ed41532a98336b9/coverage-7.11.0-cp313-cp313-musllinux_1_2_x86_64.whl", hash = "sha256:5a03eaf7ec24078ad64a07f02e30060aaf22b91dedf31a6b24d0d98d2bba7f48", size = 248921, upload-time = "2025-10-15T15:13:43.715Z" },
    { url = "https://files.pythonhosted.org/packages/e8/1c/743c2ef665e6858cccb0f84377dfe3a4c25add51e8c7ef19249be92465b6/coverage-7.11.0-cp313-cp313-win32.whl", hash = "sha256:695340f698a5f56f795b2836abe6fb576e7c53d48cd155ad2f80fd24bc63a040", size = 218526, upload-time = "2025-10-15T15:13:45.336Z" },
    { url = "https://files.pythonhosted.org/packages/ff/d5/226daadfd1bf8ddbccefbd3aa3547d7b960fb48e1bdac124e2dd13a2b71a/coverage-7.11.0-cp313-cp313-win_amd64.whl", hash = "sha256:2727d47fce3ee2bac648528e41455d1b0c46395a087a229deac75e9f88ba5a05", size = 219317, upload-time = "2025-10-15T15:13:47.401Z" },
    { url = "https://files.pythonhosted.org/packages/97/54/47db81dcbe571a48a298f206183ba8a7ba79200a37cd0d9f4788fcd2af4a/coverage-7.11.0-cp313-cp313-win_arm64.whl", hash = "sha256:0efa742f431529699712b92ecdf22de8ff198df41e43aeaaadf69973eb93f17a", size = 217948, upload-time = "2025-10-15T15:13:49.096Z" },
    { url = "https://files.pythonhosted.org/packages/e5/8b/cb68425420154e7e2a82fd779a8cc01549b6fa83c2ad3679cd6c088ebd07/coverage-7.11.0-cp313-cp313t-macosx_10_13_x86_64.whl", hash = "sha256:587c38849b853b157706407e9ebdca8fd12f45869edb56defbef2daa5fb0812b", size = 216837, upload-time = "2025-10-15T15:13:51.09Z" },
    { url = "https://files.pythonhosted.org/packages/33/55/9d61b5765a025685e14659c8d07037247de6383c0385757544ffe4606475/coverage-7.11.0-cp313-cp313t-macosx_11_0_arm64.whl", hash = "sha256:b971bdefdd75096163dd4261c74be813c4508477e39ff7b92191dea19f24cd37", size = 217061, upload-time = "2025-10-15T15:13:52.747Z" },
    { url = "https://files.pythonhosted.org/packages/52/85/292459c9186d70dcec6538f06ea251bc968046922497377bf4a1dc9a71de/coverage-7.11.0-cp313-cp313t-manylinux1_i686.manylinux_2_28_i686.manylinux_2_5_i686.whl", hash = "sha256:269bfe913b7d5be12ab13a95f3a76da23cf147be7fa043933320ba5625f0a8de", size = 258398, upload-time = "2025-10-15T15:13:54.45Z" },
    { url = "https://files.pythonhosted.org/packages/1f/e2/46edd73fb8bf51446c41148d81944c54ed224854812b6ca549be25113ee0/coverage-7.11.0-cp313-cp313t-manylinux1_x86_64.manylinux_2_28_x86_64.manylinux_2_5_x86_64.whl", hash = "sha256:dadbcce51a10c07b7c72b0ce4a25e4b6dcb0c0372846afb8e5b6307a121eb99f", size = 260574, upload-time = "2025-10-15T15:13:56.145Z" },
    { url = "https://files.pythonhosted.org/packages/07/5e/1df469a19007ff82e2ca8fe509822820a31e251f80ee7344c34f6cd2ec43/coverage-7.11.0-cp313-cp313t-manylinux2014_aarch64.manylinux_2_17_aarch64.manylinux_2_28_aarch64.whl", hash = "sha256:9ed43fa22c6436f7957df036331f8fe4efa7af132054e1844918866cd228af6c", size = 262797, upload-time = "2025-10-15T15:13:58.635Z" },
    { url = "https://files.pythonhosted.org/packages/f9/50/de216b31a1434b94d9b34a964c09943c6be45069ec704bfc379d8d89a649/coverage-7.11.0-cp313-cp313t-manylinux_2_31_riscv64.manylinux_2_39_riscv64.whl", hash = "sha256:9516add7256b6713ec08359b7b05aeff8850c98d357784c7205b2e60aa2513fa", size = 257361, upload-time = "2025-10-15T15:14:00.409Z" },
    { url = "https://files.pythonhosted.org/packages/82/1e/3f9f8344a48111e152e0fd495b6fff13cc743e771a6050abf1627a7ba918/coverage-7.11.0-cp313-cp313t-musllinux_1_2_aarch64.whl", hash = "sha256:eb92e47c92fcbcdc692f428da67db33337fa213756f7adb6a011f7b5a7a20740", size = 260349, upload-time = "2025-10-15T15:14:02.188Z" },
    { url = "https://files.pythonhosted.org/packages/65/9b/3f52741f9e7d82124272f3070bbe316006a7de1bad1093f88d59bfc6c548/coverage-7.11.0-cp313-cp313t-musllinux_1_2_i686.whl", hash = "sha256:d06f4fc7acf3cabd6d74941d53329e06bab00a8fe10e4df2714f0b134bfc64ef", size = 258114, upload-time = "2025-10-15T15:14:03.907Z" },
    { url = "https://files.pythonhosted.org/packages/0b/8b/918f0e15f0365d50d3986bbd3338ca01178717ac5678301f3f547b6619e6/coverage-7.11.0-cp313-cp313t-musllinux_1_2_riscv64.whl", hash = "sha256:6fbcee1a8f056af07ecd344482f711f563a9eb1c2cad192e87df00338ec3cdb0", size = 256723, upload-time = "2025-10-15T15:14:06.324Z" },
    { url = "https://files.pythonhosted.org/packages/44/9e/7776829f82d3cf630878a7965a7d70cc6ca94f22c7d20ec4944f7148cb46/coverage-7.11.0-cp313-cp313t-musllinux_1_2_x86_64.whl", hash = "sha256:dbbf012be5f32533a490709ad597ad8a8ff80c582a95adc8d62af664e532f9ca", size = 259238, upload-time = "2025-10-15T15:14:08.002Z" },
    { url = "https://files.pythonhosted.org/packages/9a/b8/49cf253e1e7a3bedb85199b201862dd7ca4859f75b6cf25ffa7298aa0760/coverage-7.11.0-cp313-cp313t-win32.whl", hash = "sha256:cee6291bb4fed184f1c2b663606a115c743df98a537c969c3c64b49989da96c2", size = 219180, upload-time = "2025-10-15T15:14:09.786Z" },
    { url = "https://files.pythonhosted.org/packages/ac/e1/1a541703826be7ae2125a0fb7f821af5729d56bb71e946e7b933cc7a89a4/coverage-7.11.0-cp313-cp313t-win_amd64.whl", hash = "sha256:a386c1061bf98e7ea4758e4313c0ab5ecf57af341ef0f43a0bf26c2477b5c268", size = 220241, upload-time = "2025-10-15T15:14:11.471Z" },
    { url = "https://files.pythonhosted.org/packages/d5/d1/5ee0e0a08621140fd418ec4020f595b4d52d7eb429ae6a0c6542b4ba6f14/coverage-7.11.0-cp313-cp313t-win_arm64.whl", hash = "sha256:f9ea02ef40bb83823b2b04964459d281688fe173e20643870bb5d2edf68bc836", size = 218510, upload-time = "2025-10-15T15:14:13.46Z" },
    { url = "https://files.pythonhosted.org/packages/f4/06/e923830c1985ce808e40a3fa3eb46c13350b3224b7da59757d37b6ce12b8/coverage-7.11.0-cp314-cp314-macosx_10_13_x86_64.whl", hash = "sha256:c770885b28fb399aaf2a65bbd1c12bf6f307ffd112d6a76c5231a94276f0c497", size = 216110, upload-time = "2025-10-15T15:14:15.157Z" },
    { url = "https://files.pythonhosted.org/packages/42/82/cdeed03bfead45203fb651ed756dfb5266028f5f939e7f06efac4041dad5/coverage-7.11.0-cp314-cp314-macosx_11_0_arm64.whl", hash = "sha256:a3d0e2087dba64c86a6b254f43e12d264b636a39e88c5cc0a01a7c71bcfdab7e", size = 216395, upload-time = "2025-10-15T15:14:16.863Z" },
    { url = "https://files.pythonhosted.org/packages/fc/ba/e1c80caffc3199aa699813f73ff097bc2df7b31642bdbc7493600a8f1de5/coverage-7.11.0-cp314-cp314-manylinux1_i686.manylinux_2_28_i686.manylinux_2_5_i686.whl", hash = "sha256:73feb83bb41c32811973b8565f3705caf01d928d972b72042b44e97c71fd70d1", size = 247433, upload-time = "2025-10-15T15:14:18.589Z" },
    { url = "https://files.pythonhosted.org/packages/80/c0/5b259b029694ce0a5bbc1548834c7ba3db41d3efd3474489d7efce4ceb18/coverage-7.11.0-cp314-cp314-manylinux1_x86_64.manylinux_2_28_x86_64.manylinux_2_5_x86_64.whl", hash = "sha256:c6f31f281012235ad08f9a560976cc2fc9c95c17604ff3ab20120fe480169bca", size = 249970, upload-time = "2025-10-15T15:14:20.307Z" },
    { url = "https://files.pythonhosted.org/packages/8c/86/171b2b5e1aac7e2fd9b43f7158b987dbeb95f06d1fbecad54ad8163ae3e8/coverage-7.11.0-cp314-cp314-manylinux2014_aarch64.manylinux_2_17_aarch64.manylinux_2_28_aarch64.whl", hash = "sha256:e9570ad567f880ef675673992222746a124b9595506826b210fbe0ce3f0499cd", size = 251324, upload-time = "2025-10-15T15:14:22.419Z" },
    { url = "https://files.pythonhosted.org/packages/1a/7e/7e10414d343385b92024af3932a27a1caf75c6e27ee88ba211221ff1a145/coverage-7.11.0-cp314-cp314-manylinux_2_31_riscv64.manylinux_2_39_riscv64.whl", hash = "sha256:8badf70446042553a773547a61fecaa734b55dc738cacf20c56ab04b77425e43", size = 247445, upload-time = "2025-10-15T15:14:24.205Z" },
    { url = "https://files.pythonhosted.org/packages/c4/3b/e4f966b21f5be8c4bf86ad75ae94efa0de4c99c7bbb8114476323102e345/coverage-7.11.0-cp314-cp314-musllinux_1_2_aarch64.whl", hash = "sha256:a09c1211959903a479e389685b7feb8a17f59ec5a4ef9afde7650bd5eabc2777", size = 249324, upload-time = "2025-10-15T15:14:26.234Z" },
    { url = "https://files.pythonhosted.org/packages/00/a2/8479325576dfcd909244d0df215f077f47437ab852ab778cfa2f8bf4d954/coverage-7.11.0-cp314-cp314-musllinux_1_2_i686.whl", hash = "sha256:5ef83b107f50db3f9ae40f69e34b3bd9337456c5a7fe3461c7abf8b75dd666a2", size = 247261, upload-time = "2025-10-15T15:14:28.42Z" },
    { url = "https://files.pythonhosted.org/packages/7b/d8/3a9e2db19d94d65771d0f2e21a9ea587d11b831332a73622f901157cc24b/coverage-7.11.0-cp314-cp314-musllinux_1_2_riscv64.whl", hash = "sha256:f91f927a3215b8907e214af77200250bb6aae36eca3f760f89780d13e495388d", size = 247092, upload-time = "2025-10-15T15:14:30.784Z" },
    { url = "https://files.pythonhosted.org/packages/b3/b1/bbca3c472544f9e2ad2d5116b2379732957048be4b93a9c543fcd0207e5f/coverage-7.11.0-cp314-cp314-musllinux_1_2_x86_64.whl", hash = "sha256:cdbcd376716d6b7fbfeedd687a6c4be019c5a5671b35f804ba76a4c0a778cba4", size = 248755, upload-time = "2025-10-15T15:14:32.585Z" },
    { url = "https://files.pythonhosted.org/packages/89/49/638d5a45a6a0f00af53d6b637c87007eb2297042186334e9923a61aa8854/coverage-7.11.0-cp314-cp314-win32.whl", hash = "sha256:bab7ec4bb501743edc63609320aaec8cd9188b396354f482f4de4d40a9d10721", size = 218793, upload-time = "2025-10-15T15:14:34.972Z" },
    { url = "https://files.pythonhosted.org/packages/30/cc/b675a51f2d068adb3cdf3799212c662239b0ca27f4691d1fff81b92ea850/coverage-7.11.0-cp314-cp314-win_amd64.whl", hash = "sha256:3d4ba9a449e9364a936a27322b20d32d8b166553bfe63059bd21527e681e2fad", size = 219587, upload-time = "2025-10-15T15:14:37.047Z" },
    { url = "https://files.pythonhosted.org/packages/93/98/5ac886876026de04f00820e5094fe22166b98dcb8b426bf6827aaf67048c/coverage-7.11.0-cp314-cp314-win_arm64.whl", hash = "sha256:ce37f215223af94ef0f75ac68ea096f9f8e8c8ec7d6e8c346ee45c0d363f0479", size = 218168, upload-time = "2025-10-15T15:14:38.861Z" },
    { url = "https://files.pythonhosted.org/packages/14/d1/b4145d35b3e3ecf4d917e97fc8895bcf027d854879ba401d9ff0f533f997/coverage-7.11.0-cp314-cp314t-macosx_10_13_x86_64.whl", hash = "sha256:f413ce6e07e0d0dc9c433228727b619871532674b45165abafe201f200cc215f", size = 216850, upload-time = "2025-10-15T15:14:40.651Z" },
    { url = "https://files.pythonhosted.org/packages/ca/d1/7f645fc2eccd318369a8a9948acc447bb7c1ade2911e31d3c5620544c22b/coverage-7.11.0-cp314-cp314t-macosx_11_0_arm64.whl", hash = "sha256:05791e528a18f7072bf5998ba772fe29db4da1234c45c2087866b5ba4dea710e", size = 217071, upload-time = "2025-10-15T15:14:42.755Z" },
    { url = "https://files.pythonhosted.org/packages/54/7d/64d124649db2737ceced1dfcbdcb79898d5868d311730f622f8ecae84250/coverage-7.11.0-cp314-cp314t-manylinux1_i686.manylinux_2_28_i686.manylinux_2_5_i686.whl", hash = "sha256:cacb29f420cfeb9283b803263c3b9a068924474ff19ca126ba9103e1278dfa44", size = 258570, upload-time = "2025-10-15T15:14:44.542Z" },
    { url = "https://files.pythonhosted.org/packages/6c/3f/6f5922f80dc6f2d8b2c6f974835c43f53eb4257a7797727e6ca5b7b2ec1f/coverage-7.11.0-cp314-cp314t-manylinux1_x86_64.manylinux_2_28_x86_64.manylinux_2_5_x86_64.whl", hash = "sha256:314c24e700d7027ae3ab0d95fbf8d53544fca1f20345fd30cd219b737c6e58d3", size = 260738, upload-time = "2025-10-15T15:14:46.436Z" },
    { url = "https://files.pythonhosted.org/packages/0e/5f/9e883523c4647c860b3812b417a2017e361eca5b635ee658387dc11b13c1/coverage-7.11.0-cp314-cp314t-manylinux2014_aarch64.manylinux_2_17_aarch64.manylinux_2_28_aarch64.whl", hash = "sha256:630d0bd7a293ad2fc8b4b94e5758c8b2536fdf36c05f1681270203e463cbfa9b", size = 262994, upload-time = "2025-10-15T15:14:48.3Z" },
    { url = "https://files.pythonhosted.org/packages/07/bb/43b5a8e94c09c8bf51743ffc65c4c841a4ca5d3ed191d0a6919c379a1b83/coverage-7.11.0-cp314-cp314t-manylinux_2_31_riscv64.manylinux_2_39_riscv64.whl", hash = "sha256:e89641f5175d65e2dbb44db15fe4ea48fade5d5bbb9868fdc2b4fce22f4a469d", size = 257282, upload-time = "2025-10-15T15:14:50.236Z" },
    { url = "https://files.pythonhosted.org/packages/aa/e5/0ead8af411411330b928733e1d201384b39251a5f043c1612970310e8283/coverage-7.11.0-cp314-cp314t-musllinux_1_2_aarch64.whl", hash = "sha256:c9f08ea03114a637dab06cedb2e914da9dc67fa52c6015c018ff43fdde25b9c2", size = 260430, upload-time = "2025-10-15T15:14:52.413Z" },
    { url = "https://files.pythonhosted.org/packages/ae/66/03dd8bb0ba5b971620dcaac145461950f6d8204953e535d2b20c6b65d729/coverage-7.11.0-cp314-cp314t-musllinux_1_2_i686.whl", hash = "sha256:ce9f3bde4e9b031eaf1eb61df95c1401427029ea1bfddb8621c1161dcb0fa02e", size = 258190, upload-time = "2025-10-15T15:14:54.268Z" },
    { url = "https://files.pythonhosted.org/packages/45/ae/28a9cce40bf3174426cb2f7e71ee172d98e7f6446dff936a7ccecee34b14/coverage-7.11.0-cp314-cp314t-musllinux_1_2_riscv64.whl", hash = "sha256:e4dc07e95495923d6fd4d6c27bf70769425b71c89053083843fd78f378558996", size = 256658, upload-time = "2025-10-15T15:14:56.436Z" },
    { url = "https://files.pythonhosted.org/packages/5c/7c/3a44234a8599513684bfc8684878fd7b126c2760f79712bb78c56f19efc4/coverage-7.11.0-cp314-cp314t-musllinux_1_2_x86_64.whl", hash = "sha256:424538266794db2861db4922b05d729ade0940ee69dcf0591ce8f69784db0e11", size = 259342, upload-time = "2025-10-15T15:14:58.538Z" },
    { url = "https://files.pythonhosted.org/packages/e1/e6/0108519cba871af0351725ebdb8660fd7a0fe2ba3850d56d32490c7d9b4b/coverage-7.11.0-cp314-cp314t-win32.whl", hash = "sha256:4c1eeb3fb8eb9e0190bebafd0462936f75717687117339f708f395fe455acc73", size = 219568, upload-time = "2025-10-15T15:15:00.382Z" },
    { url = "https://files.pythonhosted.org/packages/c9/76/44ba876e0942b4e62fdde23ccb029ddb16d19ba1bef081edd00857ba0b16/coverage-7.11.0-cp314-cp314t-win_amd64.whl", hash = "sha256:b56efee146c98dbf2cf5cffc61b9829d1e94442df4d7398b26892a53992d3547", size = 220687, upload-time = "2025-10-15T15:15:02.322Z" },
    { url = "https://files.pythonhosted.org/packages/b9/0c/0df55ecb20d0d0ed5c322e10a441775e1a3a5d78c60f0c4e1abfe6fcf949/coverage-7.11.0-cp314-cp314t-win_arm64.whl", hash = "sha256:b5c2705afa83f49bd91962a4094b6b082f94aef7626365ab3f8f4bd159c5acf3", size = 218711, upload-time = "2025-10-15T15:15:04.575Z" },
    { url = "https://files.pythonhosted.org/packages/5f/04/642c1d8a448ae5ea1369eac8495740a79eb4e581a9fb0cbdce56bbf56da1/coverage-7.11.0-py3-none-any.whl", hash = "sha256:4b7589765348d78fb4e5fb6ea35d07564e387da2fc5efff62e0222971f155f68", size = 207761, upload-time = "2025-10-15T15:15:06.439Z" },
]

[[package]]
name = "cryptography"
version = "46.0.3"
source = { registry = "https://pypi.org/simple" }
dependencies = [
    { name = "cffi", marker = "platform_python_implementation != 'PyPy'" },
]
sdist = { url = "https://files.pythonhosted.org/packages/9f/33/c00162f49c0e2fe8064a62cb92b93e50c74a72bc370ab92f86112b33ff62/cryptography-46.0.3.tar.gz", hash = "sha256:a8b17438104fed022ce745b362294d9ce35b4c2e45c1d958ad4a4b019285f4a1", size = 749258, upload-time = "2025-10-15T23:18:31.74Z" }
wheels = [
    { url = "https://files.pythonhosted.org/packages/1d/42/9c391dd801d6cf0d561b5890549d4b27bafcc53b39c31a817e69d87c625b/cryptography-46.0.3-cp311-abi3-macosx_10_9_universal2.whl", hash = "sha256:109d4ddfadf17e8e7779c39f9b18111a09efb969a301a31e987416a0191ed93a", size = 7225004, upload-time = "2025-10-15T23:16:52.239Z" },
    { url = "https://files.pythonhosted.org/packages/1c/67/38769ca6b65f07461eb200e85fc1639b438bdc667be02cf7f2cd6a64601c/cryptography-46.0.3-cp311-abi3-manylinux2014_aarch64.manylinux_2_17_aarch64.whl", hash = "sha256:09859af8466b69bc3c27bdf4f5d84a665e0f7ab5088412e9e2ec49758eca5cbc", size = 4296667, upload-time = "2025-10-15T23:16:54.369Z" },
    { url = "https://files.pythonhosted.org/packages/5c/49/498c86566a1d80e978b42f0d702795f69887005548c041636df6ae1ca64c/cryptography-46.0.3-cp311-abi3-manylinux2014_x86_64.manylinux_2_17_x86_64.whl", hash = "sha256:01ca9ff2885f3acc98c29f1860552e37f6d7c7d013d7334ff2a9de43a449315d", size = 4450807, upload-time = "2025-10-15T23:16:56.414Z" },
    { url = "https://files.pythonhosted.org/packages/4b/0a/863a3604112174c8624a2ac3c038662d9e59970c7f926acdcfaed8d61142/cryptography-46.0.3-cp311-abi3-manylinux_2_28_aarch64.whl", hash = "sha256:6eae65d4c3d33da080cff9c4ab1f711b15c1d9760809dad6ea763f3812d254cb", size = 4299615, upload-time = "2025-10-15T23:16:58.442Z" },
    { url = "https://files.pythonhosted.org/packages/64/02/b73a533f6b64a69f3cd3872acb6ebc12aef924d8d103133bb3ea750dc703/cryptography-46.0.3-cp311-abi3-manylinux_2_28_armv7l.manylinux_2_31_armv7l.whl", hash = "sha256:e5bf0ed4490068a2e72ac03d786693adeb909981cc596425d09032d372bcc849", size = 4016800, upload-time = "2025-10-15T23:17:00.378Z" },
    { url = "https://files.pythonhosted.org/packages/25/d5/16e41afbfa450cde85a3b7ec599bebefaef16b5c6ba4ec49a3532336ed72/cryptography-46.0.3-cp311-abi3-manylinux_2_28_ppc64le.whl", hash = "sha256:5ecfccd2329e37e9b7112a888e76d9feca2347f12f37918facbb893d7bb88ee8", size = 4984707, upload-time = "2025-10-15T23:17:01.98Z" },
    { url = "https://files.pythonhosted.org/packages/c9/56/e7e69b427c3878352c2fb9b450bd0e19ed552753491d39d7d0a2f5226d41/cryptography-46.0.3-cp311-abi3-manylinux_2_28_x86_64.whl", hash = "sha256:a2c0cd47381a3229c403062f764160d57d4d175e022c1df84e168c6251a22eec", size = 4482541, upload-time = "2025-10-15T23:17:04.078Z" },
    { url = "https://files.pythonhosted.org/packages/78/f6/50736d40d97e8483172f1bb6e698895b92a223dba513b0ca6f06b2365339/cryptography-46.0.3-cp311-abi3-manylinux_2_34_aarch64.whl", hash = "sha256:549e234ff32571b1f4076ac269fcce7a808d3bf98b76c8dd560e42dbc66d7d91", size = 4299464, upload-time = "2025-10-15T23:17:05.483Z" },
    { url = "https://files.pythonhosted.org/packages/00/de/d8e26b1a855f19d9994a19c702fa2e93b0456beccbcfe437eda00e0701f2/cryptography-46.0.3-cp311-abi3-manylinux_2_34_ppc64le.whl", hash = "sha256:c0a7bb1a68a5d3471880e264621346c48665b3bf1c3759d682fc0864c540bd9e", size = 4950838, upload-time = "2025-10-15T23:17:07.425Z" },
    { url = "https://files.pythonhosted.org/packages/8f/29/798fc4ec461a1c9e9f735f2fc58741b0daae30688f41b2497dcbc9ed1355/cryptography-46.0.3-cp311-abi3-manylinux_2_34_x86_64.whl", hash = "sha256:10b01676fc208c3e6feeb25a8b83d81767e8059e1fe86e1dc62d10a3018fa926", size = 4481596, upload-time = "2025-10-15T23:17:09.343Z" },
    { url = "https://files.pythonhosted.org/packages/15/8d/03cd48b20a573adfff7652b76271078e3045b9f49387920e7f1f631d125e/cryptography-46.0.3-cp311-abi3-musllinux_1_2_aarch64.whl", hash = "sha256:0abf1ffd6e57c67e92af68330d05760b7b7efb243aab8377e583284dbab72c71", size = 4426782, upload-time = "2025-10-15T23:17:11.22Z" },
    { url = "https://files.pythonhosted.org/packages/fa/b1/ebacbfe53317d55cf33165bda24c86523497a6881f339f9aae5c2e13e57b/cryptography-46.0.3-cp311-abi3-musllinux_1_2_x86_64.whl", hash = "sha256:a04bee9ab6a4da801eb9b51f1b708a1b5b5c9eb48c03f74198464c66f0d344ac", size = 4698381, upload-time = "2025-10-15T23:17:12.829Z" },
    { url = "https://files.pythonhosted.org/packages/96/92/8a6a9525893325fc057a01f654d7efc2c64b9de90413adcf605a85744ff4/cryptography-46.0.3-cp311-abi3-win32.whl", hash = "sha256:f260d0d41e9b4da1ed1e0f1ce571f97fe370b152ab18778e9e8f67d6af432018", size = 3055988, upload-time = "2025-10-15T23:17:14.65Z" },
    { url = "https://files.pythonhosted.org/packages/7e/bf/80fbf45253ea585a1e492a6a17efcb93467701fa79e71550a430c5e60df0/cryptography-46.0.3-cp311-abi3-win_amd64.whl", hash = "sha256:a9a3008438615669153eb86b26b61e09993921ebdd75385ddd748702c5adfddb", size = 3514451, upload-time = "2025-10-15T23:17:16.142Z" },
    { url = "https://files.pythonhosted.org/packages/2e/af/9b302da4c87b0beb9db4e756386a7c6c5b8003cd0e742277888d352ae91d/cryptography-46.0.3-cp311-abi3-win_arm64.whl", hash = "sha256:5d7f93296ee28f68447397bf5198428c9aeeab45705a55d53a6343455dcb2c3c", size = 2928007, upload-time = "2025-10-15T23:17:18.04Z" },
    { url = "https://files.pythonhosted.org/packages/f5/e2/a510aa736755bffa9d2f75029c229111a1d02f8ecd5de03078f4c18d91a3/cryptography-46.0.3-cp314-cp314t-macosx_10_9_universal2.whl", hash = "sha256:00a5e7e87938e5ff9ff5447ab086a5706a957137e6e433841e9d24f38a065217", size = 7158012, upload-time = "2025-10-15T23:17:19.982Z" },
    { url = "https://files.pythonhosted.org/packages/73/dc/9aa866fbdbb95b02e7f9d086f1fccfeebf8953509b87e3f28fff927ff8a0/cryptography-46.0.3-cp314-cp314t-manylinux2014_aarch64.manylinux_2_17_aarch64.whl", hash = "sha256:c8daeb2d2174beb4575b77482320303f3d39b8e81153da4f0fb08eb5fe86a6c5", size = 4288728, upload-time = "2025-10-15T23:17:21.527Z" },
    { url = "https://files.pythonhosted.org/packages/c5/fd/bc1daf8230eaa075184cbbf5f8cd00ba9db4fd32d63fb83da4671b72ed8a/cryptography-46.0.3-cp314-cp314t-manylinux2014_x86_64.manylinux_2_17_x86_64.whl", hash = "sha256:39b6755623145ad5eff1dab323f4eae2a32a77a7abef2c5089a04a3d04366715", size = 4435078, upload-time = "2025-10-15T23:17:23.042Z" },
    { url = "https://files.pythonhosted.org/packages/82/98/d3bd5407ce4c60017f8ff9e63ffee4200ab3e23fe05b765cab805a7db008/cryptography-46.0.3-cp314-cp314t-manylinux_2_28_aarch64.whl", hash = "sha256:db391fa7c66df6762ee3f00c95a89e6d428f4d60e7abc8328f4fe155b5ac6e54", size = 4293460, upload-time = "2025-10-15T23:17:24.885Z" },
    { url = "https://files.pythonhosted.org/packages/26/e9/e23e7900983c2b8af7a08098db406cf989d7f09caea7897e347598d4cd5b/cryptography-46.0.3-cp314-cp314t-manylinux_2_28_armv7l.manylinux_2_31_armv7l.whl", hash = "sha256:78a97cf6a8839a48c49271cdcbd5cf37ca2c1d6b7fdd86cc864f302b5e9bf459", size = 3995237, upload-time = "2025-10-15T23:17:26.449Z" },
    { url = "https://files.pythonhosted.org/packages/91/15/af68c509d4a138cfe299d0d7ddb14afba15233223ebd933b4bbdbc7155d3/cryptography-46.0.3-cp314-cp314t-manylinux_2_28_ppc64le.whl", hash = "sha256:dfb781ff7eaa91a6f7fd41776ec37c5853c795d3b358d4896fdbb5df168af422", size = 4967344, upload-time = "2025-10-15T23:17:28.06Z" },
    { url = "https://files.pythonhosted.org/packages/ca/e3/8643d077c53868b681af077edf6b3cb58288b5423610f21c62aadcbe99f4/cryptography-46.0.3-cp314-cp314t-manylinux_2_28_x86_64.whl", hash = "sha256:6f61efb26e76c45c4a227835ddeae96d83624fb0d29eb5df5b96e14ed1a0afb7", size = 4466564, upload-time = "2025-10-15T23:17:29.665Z" },
    { url = "https://files.pythonhosted.org/packages/0e/43/c1e8726fa59c236ff477ff2b5dc071e54b21e5a1e51aa2cee1676f1c986f/cryptography-46.0.3-cp314-cp314t-manylinux_2_34_aarch64.whl", hash = "sha256:23b1a8f26e43f47ceb6d6a43115f33a5a37d57df4ea0ca295b780ae8546e8044", size = 4292415, upload-time = "2025-10-15T23:17:31.686Z" },
    { url = "https://files.pythonhosted.org/packages/42/f9/2f8fefdb1aee8a8e3256a0568cffc4e6d517b256a2fe97a029b3f1b9fe7e/cryptography-46.0.3-cp314-cp314t-manylinux_2_34_ppc64le.whl", hash = "sha256:b419ae593c86b87014b9be7396b385491ad7f320bde96826d0dd174459e54665", size = 4931457, upload-time = "2025-10-15T23:17:33.478Z" },
    { url = "https://files.pythonhosted.org/packages/79/30/9b54127a9a778ccd6d27c3da7563e9f2d341826075ceab89ae3b41bf5be2/cryptography-46.0.3-cp314-cp314t-manylinux_2_34_x86_64.whl", hash = "sha256:50fc3343ac490c6b08c0cf0d704e881d0d660be923fd3076db3e932007e726e3", size = 4466074, upload-time = "2025-10-15T23:17:35.158Z" },
    { url = "https://files.pythonhosted.org/packages/ac/68/b4f4a10928e26c941b1b6a179143af9f4d27d88fe84a6a3c53592d2e76bf/cryptography-46.0.3-cp314-cp314t-musllinux_1_2_aarch64.whl", hash = "sha256:22d7e97932f511d6b0b04f2bfd818d73dcd5928db509460aaf48384778eb6d20", size = 4420569, upload-time = "2025-10-15T23:17:37.188Z" },
    { url = "https://files.pythonhosted.org/packages/a3/49/3746dab4c0d1979888f125226357d3262a6dd40e114ac29e3d2abdf1ec55/cryptography-46.0.3-cp314-cp314t-musllinux_1_2_x86_64.whl", hash = "sha256:d55f3dffadd674514ad19451161118fd010988540cee43d8bc20675e775925de", size = 4681941, upload-time = "2025-10-15T23:17:39.236Z" },
    { url = "https://files.pythonhosted.org/packages/fd/30/27654c1dbaf7e4a3531fa1fc77986d04aefa4d6d78259a62c9dc13d7ad36/cryptography-46.0.3-cp314-cp314t-win32.whl", hash = "sha256:8a6e050cb6164d3f830453754094c086ff2d0b2f3a897a1d9820f6139a1f0914", size = 3022339, upload-time = "2025-10-15T23:17:40.888Z" },
    { url = "https://files.pythonhosted.org/packages/f6/30/640f34ccd4d2a1bc88367b54b926b781b5a018d65f404d409aba76a84b1c/cryptography-46.0.3-cp314-cp314t-win_amd64.whl", hash = "sha256:760f83faa07f8b64e9c33fc963d790a2edb24efb479e3520c14a45741cd9b2db", size = 3494315, upload-time = "2025-10-15T23:17:42.769Z" },
    { url = "https://files.pythonhosted.org/packages/ba/8b/88cc7e3bd0a8e7b861f26981f7b820e1f46aa9d26cc482d0feba0ecb4919/cryptography-46.0.3-cp314-cp314t-win_arm64.whl", hash = "sha256:516ea134e703e9fe26bcd1277a4b59ad30586ea90c365a87781d7887a646fe21", size = 2919331, upload-time = "2025-10-15T23:17:44.468Z" },
    { url = "https://files.pythonhosted.org/packages/fd/23/45fe7f376a7df8daf6da3556603b36f53475a99ce4faacb6ba2cf3d82021/cryptography-46.0.3-cp38-abi3-macosx_10_9_universal2.whl", hash = "sha256:cb3d760a6117f621261d662bccc8ef5bc32ca673e037c83fbe565324f5c46936", size = 7218248, upload-time = "2025-10-15T23:17:46.294Z" },
    { url = "https://files.pythonhosted.org/packages/27/32/b68d27471372737054cbd34c84981f9edbc24fe67ca225d389799614e27f/cryptography-46.0.3-cp38-abi3-manylinux2014_aarch64.manylinux_2_17_aarch64.whl", hash = "sha256:4b7387121ac7d15e550f5cb4a43aef2559ed759c35df7336c402bb8275ac9683", size = 4294089, upload-time = "2025-10-15T23:17:48.269Z" },
    { url = "https://files.pythonhosted.org/packages/26/42/fa8389d4478368743e24e61eea78846a0006caffaf72ea24a15159215a14/cryptography-46.0.3-cp38-abi3-manylinux2014_x86_64.manylinux_2_17_x86_64.whl", hash = "sha256:15ab9b093e8f09daab0f2159bb7e47532596075139dd74365da52ecc9cb46c5d", size = 4440029, upload-time = "2025-10-15T23:17:49.837Z" },
    { url = "https://files.pythonhosted.org/packages/5f/eb/f483db0ec5ac040824f269e93dd2bd8a21ecd1027e77ad7bdf6914f2fd80/cryptography-46.0.3-cp38-abi3-manylinux_2_28_aarch64.whl", hash = "sha256:46acf53b40ea38f9c6c229599a4a13f0d46a6c3fa9ef19fc1a124d62e338dfa0", size = 4297222, upload-time = "2025-10-15T23:17:51.357Z" },
    { url = "https://files.pythonhosted.org/packages/fd/cf/da9502c4e1912cb1da3807ea3618a6829bee8207456fbbeebc361ec38ba3/cryptography-46.0.3-cp38-abi3-manylinux_2_28_armv7l.manylinux_2_31_armv7l.whl", hash = "sha256:10ca84c4668d066a9878890047f03546f3ae0a6b8b39b697457b7757aaf18dbc", size = 4012280, upload-time = "2025-10-15T23:17:52.964Z" },
    { url = "https://files.pythonhosted.org/packages/6b/8f/9adb86b93330e0df8b3dcf03eae67c33ba89958fc2e03862ef1ac2b42465/cryptography-46.0.3-cp38-abi3-manylinux_2_28_ppc64le.whl", hash = "sha256:36e627112085bb3b81b19fed209c05ce2a52ee8b15d161b7c643a7d5a88491f3", size = 4978958, upload-time = "2025-10-15T23:17:54.965Z" },
    { url = "https://files.pythonhosted.org/packages/d1/a0/5fa77988289c34bdb9f913f5606ecc9ada1adb5ae870bd0d1054a7021cc4/cryptography-46.0.3-cp38-abi3-manylinux_2_28_x86_64.whl", hash = "sha256:1000713389b75c449a6e979ffc7dcc8ac90b437048766cef052d4d30b8220971", size = 4473714, upload-time = "2025-10-15T23:17:56.754Z" },
    { url = "https://files.pythonhosted.org/packages/14/e5/fc82d72a58d41c393697aa18c9abe5ae1214ff6f2a5c18ac470f92777895/cryptography-46.0.3-cp38-abi3-manylinux_2_34_aarch64.whl", hash = "sha256:b02cf04496f6576afffef5ddd04a0cb7d49cf6be16a9059d793a30b035f6b6ac", size = 4296970, upload-time = "2025-10-15T23:17:58.588Z" },
    { url = "https://files.pythonhosted.org/packages/78/06/5663ed35438d0b09056973994f1aec467492b33bd31da36e468b01ec1097/cryptography-46.0.3-cp38-abi3-manylinux_2_34_ppc64le.whl", hash = "sha256:71e842ec9bc7abf543b47cf86b9a743baa95f4677d22baa4c7d5c69e49e9bc04", size = 4940236, upload-time = "2025-10-15T23:18:00.897Z" },
    { url = "https://files.pythonhosted.org/packages/fc/59/873633f3f2dcd8a053b8dd1d38f783043b5fce589c0f6988bf55ef57e43e/cryptography-46.0.3-cp38-abi3-manylinux_2_34_x86_64.whl", hash = "sha256:402b58fc32614f00980b66d6e56a5b4118e6cb362ae8f3fda141ba4689bd4506", size = 4472642, upload-time = "2025-10-15T23:18:02.749Z" },
    { url = "https://files.pythonhosted.org/packages/3d/39/8e71f3930e40f6877737d6f69248cf74d4e34b886a3967d32f919cc50d3b/cryptography-46.0.3-cp38-abi3-musllinux_1_2_aarch64.whl", hash = "sha256:ef639cb3372f69ec44915fafcd6698b6cc78fbe0c2ea41be867f6ed612811963", size = 4423126, upload-time = "2025-10-15T23:18:04.85Z" },
    { url = "https://files.pythonhosted.org/packages/cd/c7/f65027c2810e14c3e7268353b1681932b87e5a48e65505d8cc17c99e36ae/cryptography-46.0.3-cp38-abi3-musllinux_1_2_x86_64.whl", hash = "sha256:3b51b8ca4f1c6453d8829e1eb7299499ca7f313900dd4d89a24b8b87c0a780d4", size = 4686573, upload-time = "2025-10-15T23:18:06.908Z" },
    { url = "https://files.pythonhosted.org/packages/0a/6e/1c8331ddf91ca4730ab3086a0f1be19c65510a33b5a441cb334e7a2d2560/cryptography-46.0.3-cp38-abi3-win32.whl", hash = "sha256:6276eb85ef938dc035d59b87c8a7dc559a232f954962520137529d77b18ff1df", size = 3036695, upload-time = "2025-10-15T23:18:08.672Z" },
    { url = "https://files.pythonhosted.org/packages/90/45/b0d691df20633eff80955a0fc7695ff9051ffce8b69741444bd9ed7bd0db/cryptography-46.0.3-cp38-abi3-win_amd64.whl", hash = "sha256:416260257577718c05135c55958b674000baef9a1c7d9e8f306ec60d71db850f", size = 3501720, upload-time = "2025-10-15T23:18:10.632Z" },
    { url = "https://files.pythonhosted.org/packages/e8/cb/2da4cc83f5edb9c3257d09e1e7ab7b23f049c7962cae8d842bbef0a9cec9/cryptography-46.0.3-cp38-abi3-win_arm64.whl", hash = "sha256:d89c3468de4cdc4f08a57e214384d0471911a3830fcdaf7a8cc587e42a866372", size = 2918740, upload-time = "2025-10-15T23:18:12.277Z" },
]

[[package]]
name = "distro"
version = "1.9.0"
source = { registry = "https://pypi.org/simple" }
sdist = { url = "https://files.pythonhosted.org/packages/fc/f8/98eea607f65de6527f8a2e8885fc8015d3e6f5775df186e443e0964a11c3/distro-1.9.0.tar.gz", hash = "sha256:2fa77c6fd8940f116ee1d6b94a2f90b13b5ea8d019b98bc8bafdcabcdd9bdbed", size = 60722, upload-time = "2023-12-24T09:54:32.31Z" }
wheels = [
    { url = "https://files.pythonhosted.org/packages/12/b3/231ffd4ab1fc9d679809f356cebee130ac7daa00d6d6f3206dd4fd137e9e/distro-1.9.0-py3-none-any.whl", hash = "sha256:7bffd925d65168f85027d8da9af6bddab658135b840670a223589bc0c8ef02b2", size = 20277, upload-time = "2023-12-24T09:54:30.421Z" },
]

[[package]]
name = "fastapi"
version = "0.119.1"
source = { registry = "https://pypi.org/simple" }
dependencies = [
    { name = "pydantic" },
    { name = "starlette" },
    { name = "typing-extensions" },
]
sdist = { url = "https://files.pythonhosted.org/packages/a6/f4/152127681182e6413e7a89684c434e19e7414ed7ac0c632999c3c6980640/fastapi-0.119.1.tar.gz", hash = "sha256:a5e3426edce3fe221af4e1992c6d79011b247e3b03cc57999d697fe76cbf8ae0", size = 338616, upload-time = "2025-10-20T11:30:27.734Z" }
wheels = [
    { url = "https://files.pythonhosted.org/packages/b1/26/e6d959b4ac959fdb3e9c4154656fc160794db6af8e64673d52759456bf07/fastapi-0.119.1-py3-none-any.whl", hash = "sha256:0b8c2a2cce853216e150e9bd4faaed88227f8eb37de21cb200771f491586a27f", size = 108123, upload-time = "2025-10-20T11:30:26.185Z" },
]

[[package]]
name = "google-ai-generativelanguage"
version = "0.6.15"
source = { registry = "https://pypi.org/simple" }
dependencies = [
    { name = "google-api-core", version = "2.25.2", source = { registry = "https://pypi.org/simple" }, extra = ["grpc"], marker = "python_full_version >= '3.14'" },
    { name = "google-api-core", version = "2.27.0", source = { registry = "https://pypi.org/simple" }, extra = ["grpc"], marker = "python_full_version < '3.14'" },
    { name = "google-auth" },
    { name = "proto-plus" },
    { name = "protobuf" },
]
sdist = { url = "https://files.pythonhosted.org/packages/11/d1/48fe5d7a43d278e9f6b5ada810b0a3530bbeac7ed7fcbcd366f932f05316/google_ai_generativelanguage-0.6.15.tar.gz", hash = "sha256:8f6d9dc4c12b065fe2d0289026171acea5183ebf2d0b11cefe12f3821e159ec3", size = 1375443, upload-time = "2025-01-13T21:50:47.459Z" }
wheels = [
    { url = "https://files.pythonhosted.org/packages/7c/a3/67b8a6ff5001a1d8864922f2d6488dc2a14367ceb651bc3f09a947f2f306/google_ai_generativelanguage-0.6.15-py3-none-any.whl", hash = "sha256:5a03ef86377aa184ffef3662ca28f19eeee158733e45d7947982eb953c6ebb6c", size = 1327356, upload-time = "2025-01-13T21:50:44.174Z" },
]

[[package]]
name = "google-api-core"
version = "2.25.2"
source = { registry = "https://pypi.org/simple" }
resolution-markers = [
    "python_full_version >= '3.14'",
]
dependencies = [
    { name = "google-auth", marker = "python_full_version >= '3.14'" },
    { name = "googleapis-common-protos", marker = "python_full_version >= '3.14'" },
    { name = "proto-plus", marker = "python_full_version >= '3.14'" },
    { name = "protobuf", marker = "python_full_version >= '3.14'" },
    { name = "requests", marker = "python_full_version >= '3.14'" },
]
sdist = { url = "https://files.pythonhosted.org/packages/09/cd/63f1557235c2440fe0577acdbc32577c5c002684c58c7f4d770a92366a24/google_api_core-2.25.2.tar.gz", hash = "sha256:1c63aa6af0d0d5e37966f157a77f9396d820fba59f9e43e9415bc3dc5baff300", size = 166266, upload-time = "2025-10-03T00:07:34.778Z" }
wheels = [
    { url = "https://files.pythonhosted.org/packages/c8/d8/894716a5423933f5c8d2d5f04b16f052a515f78e815dab0c2c6f1fd105dc/google_api_core-2.25.2-py3-none-any.whl", hash = "sha256:e9a8f62d363dc8424a8497f4c2a47d6bcda6c16514c935629c257ab5d10210e7", size = 162489, upload-time = "2025-10-03T00:07:32.924Z" },
]

[package.optional-dependencies]
grpc = [
    { name = "grpcio", marker = "python_full_version >= '3.14'" },
    { name = "grpcio-status", marker = "python_full_version >= '3.14'" },
]

[[package]]
name = "google-api-core"
version = "2.27.0"
source = { registry = "https://pypi.org/simple" }
resolution-markers = [
    "python_full_version == '3.13.*'",
    "python_full_version < '3.13'",
]
dependencies = [
    { name = "google-auth", marker = "python_full_version < '3.14'" },
    { name = "googleapis-common-protos", marker = "python_full_version < '3.14'" },
    { name = "proto-plus", marker = "python_full_version < '3.14'" },
    { name = "protobuf", marker = "python_full_version < '3.14'" },
    { name = "requests", marker = "python_full_version < '3.14'" },
]
sdist = { url = "https://files.pythonhosted.org/packages/da/99/6c8b44ecc28026fd9441d7fcc5434ee1b3976c491f2f810b464c4702c975/google_api_core-2.27.0.tar.gz", hash = "sha256:d32e2f5dd0517e91037169e75bf0a9783b255aff1d11730517c0b2b29e9db06a", size = 168851, upload-time = "2025-10-22T23:54:14.195Z" }
wheels = [
    { url = "https://files.pythonhosted.org/packages/77/93/ecf9f7caa99c71e969091e9a78789f11b2dea5c684917eab7c54a8d13560/google_api_core-2.27.0-py3-none-any.whl", hash = "sha256:779a380db4e21a4ee3d717cf8efbf324e53900bf37e1ffb273e5348a9916dd42", size = 167110, upload-time = "2025-10-22T23:54:12.805Z" },
]

[package.optional-dependencies]
grpc = [
    { name = "grpcio", marker = "python_full_version < '3.14'" },
    { name = "grpcio-status", marker = "python_full_version < '3.14'" },
]

[[package]]
name = "google-api-python-client"
version = "2.185.0"
source = { registry = "https://pypi.org/simple" }
dependencies = [
    { name = "google-api-core", version = "2.25.2", source = { registry = "https://pypi.org/simple" }, marker = "python_full_version >= '3.14'" },
    { name = "google-api-core", version = "2.27.0", source = { registry = "https://pypi.org/simple" }, marker = "python_full_version < '3.14'" },
    { name = "google-auth" },
    { name = "google-auth-httplib2" },
    { name = "httplib2" },
    { name = "uritemplate" },
]
sdist = { url = "https://files.pythonhosted.org/packages/8e/5a/6f9b49d67ea91376305fdb8bbf2877c746d756e45fd8fb7d2e32d6dad19b/google_api_python_client-2.185.0.tar.gz", hash = "sha256:aa1b338e4bb0f141c2df26743f6b46b11f38705aacd775b61971cbc51da089c3", size = 13885609, upload-time = "2025-10-17T15:00:35.623Z" }
wheels = [
    { url = "https://files.pythonhosted.org/packages/fa/28/be3b17bd6a190c8c2ec9e4fb65d43e6ecd7b7a1bb19ccc1d9ab4f687a58c/google_api_python_client-2.185.0-py3-none-any.whl", hash = "sha256:00fe173a4b346d2397fbe0d37ac15368170dfbed91a0395a66ef2558e22b93fc", size = 14453595, upload-time = "2025-10-17T15:00:33.176Z" },
]

[[package]]
name = "google-auth"
version = "2.41.1"
source = { registry = "https://pypi.org/simple" }
dependencies = [
    { name = "cachetools" },
    { name = "pyasn1-modules" },
    { name = "rsa" },
]
sdist = { url = "https://files.pythonhosted.org/packages/a8/af/5129ce5b2f9688d2fa49b463e544972a7c82b0fdb50980dafee92e121d9f/google_auth-2.41.1.tar.gz", hash = "sha256:b76b7b1f9e61f0cb7e88870d14f6a94aeef248959ef6992670efee37709cbfd2", size = 292284, upload-time = "2025-09-30T22:51:26.363Z" }
wheels = [
    { url = "https://files.pythonhosted.org/packages/be/a4/7319a2a8add4cc352be9e3efeff5e2aacee917c85ca2fa1647e29089983c/google_auth-2.41.1-py2.py3-none-any.whl", hash = "sha256:754843be95575b9a19c604a848a41be03f7f2afd8c019f716dc1f51ee41c639d", size = 221302, upload-time = "2025-09-30T22:51:24.212Z" },
]

[[package]]
name = "google-auth-httplib2"
version = "0.2.0"
source = { registry = "https://pypi.org/simple" }
dependencies = [
    { name = "google-auth" },
    { name = "httplib2" },
]
sdist = { url = "https://files.pythonhosted.org/packages/56/be/217a598a818567b28e859ff087f347475c807a5649296fb5a817c58dacef/google-auth-httplib2-0.2.0.tar.gz", hash = "sha256:38aa7badf48f974f1eb9861794e9c0cb2a0511a4ec0679b1f886d108f5640e05", size = 10842, upload-time = "2023-12-12T17:40:30.722Z" }
wheels = [
    { url = "https://files.pythonhosted.org/packages/be/8a/fe34d2f3f9470a27b01c9e76226965863f153d5fbe276f83608562e49c04/google_auth_httplib2-0.2.0-py2.py3-none-any.whl", hash = "sha256:b65a0a2123300dd71281a7bf6e64d65a0759287df52729bdd1ae2e47dc311a3d", size = 9253, upload-time = "2023-12-12T17:40:13.055Z" },
]

[[package]]
name = "google-genai"
version = "1.46.0"
source = { registry = "https://pypi.org/simple" }
dependencies = [
    { name = "anyio" },
    { name = "google-auth" },
    { name = "httpx" },
    { name = "pydantic" },
    { name = "requests" },
    { name = "tenacity" },
    { name = "typing-extensions" },
    { name = "websockets" },
]
sdist = { url = "https://files.pythonhosted.org/packages/c7/2d/d5907af6a46fb0b660291a09bb62f9cbc1365899f7d64a74e7d8d2e056c2/google_genai-1.46.0.tar.gz", hash = "sha256:6824c31149fe3b1c7285b25f79b924c5f89fd52466f62e30f76954f8104fe3a7", size = 239561, upload-time = "2025-10-21T22:55:04.241Z" }
wheels = [
    { url = "https://files.pythonhosted.org/packages/db/79/8993ec6cbf56e5c8f88c165380e55de34ec74f7b928bc302ff5c370f9c4e/google_genai-1.46.0-py3-none-any.whl", hash = "sha256:879c4a260d630db0dcedb5cc84a9d7b47acd29e43e9dc63541b511b757ea7296", size = 239445, upload-time = "2025-10-21T22:55:03.072Z" },
]

[[package]]
name = "google-generativeai"
version = "0.8.5"
source = { registry = "https://pypi.org/simple" }
dependencies = [
    { name = "google-ai-generativelanguage" },
    { name = "google-api-core", version = "2.25.2", source = { registry = "https://pypi.org/simple" }, marker = "python_full_version >= '3.14'" },
    { name = "google-api-core", version = "2.27.0", source = { registry = "https://pypi.org/simple" }, marker = "python_full_version < '3.14'" },
    { name = "google-api-python-client" },
    { name = "google-auth" },
    { name = "protobuf" },
    { name = "pydantic" },
    { name = "tqdm" },
    { name = "typing-extensions" },
]
wheels = [
    { url = "https://files.pythonhosted.org/packages/6e/40/c42ff9ded9f09ec9392879a8e6538a00b2dc185e834a3392917626255419/google_generativeai-0.8.5-py3-none-any.whl", hash = "sha256:22b420817fb263f8ed520b33285f45976d5b21e904da32b80d4fd20c055123a2", size = 155427, upload-time = "2025-04-17T00:40:00.67Z" },
]

[[package]]
name = "googleapis-common-protos"
version = "1.71.0"
source = { registry = "https://pypi.org/simple" }
dependencies = [
    { name = "protobuf" },
]
sdist = { url = "https://files.pythonhosted.org/packages/30/43/b25abe02db2911397819003029bef768f68a974f2ece483e6084d1a5f754/googleapis_common_protos-1.71.0.tar.gz", hash = "sha256:1aec01e574e29da63c80ba9f7bbf1ccfaacf1da877f23609fe236ca7c72a2e2e", size = 146454, upload-time = "2025-10-20T14:58:08.732Z" }
wheels = [
    { url = "https://files.pythonhosted.org/packages/25/e8/eba9fece11d57a71e3e22ea672742c8f3cf23b35730c9e96db768b295216/googleapis_common_protos-1.71.0-py3-none-any.whl", hash = "sha256:59034a1d849dc4d18971997a72ac56246570afdd17f9369a0ff68218d50ab78c", size = 294576, upload-time = "2025-10-20T14:56:21.295Z" },
]

[[package]]
name = "grpcio"
version = "1.76.0"
source = { registry = "https://pypi.org/simple" }
dependencies = [
    { name = "typing-extensions" },
]
sdist = { url = "https://files.pythonhosted.org/packages/b6/e0/318c1ce3ae5a17894d5791e87aea147587c9e702f24122cc7a5c8bbaeeb1/grpcio-1.76.0.tar.gz", hash = "sha256:7be78388d6da1a25c0d5ec506523db58b18be22d9c37d8d3a32c08be4987bd73", size = 12785182, upload-time = "2025-10-21T16:23:12.106Z" }
wheels = [
    { url = "https://files.pythonhosted.org/packages/bf/05/8e29121994b8d959ffa0afd28996d452f291b48cfc0875619de0bde2c50c/grpcio-1.76.0-cp312-cp312-linux_armv7l.whl", hash = "sha256:81fd9652b37b36f16138611c7e884eb82e0cec137c40d3ef7c3f9b3ed00f6ed8", size = 5799718, upload-time = "2025-10-21T16:21:17.939Z" },
    { url = "https://files.pythonhosted.org/packages/d9/75/11d0e66b3cdf998c996489581bdad8900db79ebd83513e45c19548f1cba4/grpcio-1.76.0-cp312-cp312-macosx_11_0_universal2.whl", hash = "sha256:04bbe1bfe3a68bbfd4e52402ab7d4eb59d72d02647ae2042204326cf4bbad280", size = 11825627, upload-time = "2025-10-21T16:21:20.466Z" },
    { url = "https://files.pythonhosted.org/packages/28/50/2f0aa0498bc188048f5d9504dcc5c2c24f2eb1a9337cd0fa09a61a2e75f0/grpcio-1.76.0-cp312-cp312-manylinux2014_aarch64.manylinux_2_17_aarch64.whl", hash = "sha256:d388087771c837cdb6515539f43b9d4bf0b0f23593a24054ac16f7a960be16f4", size = 6359167, upload-time = "2025-10-21T16:21:23.122Z" },
    { url = "https://files.pythonhosted.org/packages/66/e5/bbf0bb97d29ede1d59d6588af40018cfc345b17ce979b7b45424628dc8bb/grpcio-1.76.0-cp312-cp312-manylinux2014_i686.manylinux_2_17_i686.whl", hash = "sha256:9f8f757bebaaea112c00dba718fc0d3260052ce714e25804a03f93f5d1c6cc11", size = 7044267, upload-time = "2025-10-21T16:21:25.995Z" },
    { url = "https://files.pythonhosted.org/packages/f5/86/f6ec2164f743d9609691115ae8ece098c76b894ebe4f7c94a655c6b03e98/grpcio-1.76.0-cp312-cp312-manylinux2014_x86_64.manylinux_2_17_x86_64.whl", hash = "sha256:980a846182ce88c4f2f7e2c22c56aefd515daeb36149d1c897f83cf57999e0b6", size = 6573963, upload-time = "2025-10-21T16:21:28.631Z" },
    { url = "https://files.pythonhosted.org/packages/60/bc/8d9d0d8505feccfdf38a766d262c71e73639c165b311c9457208b56d92ae/grpcio-1.76.0-cp312-cp312-musllinux_1_2_aarch64.whl", hash = "sha256:f92f88e6c033db65a5ae3d97905c8fea9c725b63e28d5a75cb73b49bda5024d8", size = 7164484, upload-time = "2025-10-21T16:21:30.837Z" },
    { url = "https://files.pythonhosted.org/packages/67/e6/5d6c2fc10b95edf6df9b8f19cf10a34263b7fd48493936fffd5085521292/grpcio-1.76.0-cp312-cp312-musllinux_1_2_i686.whl", hash = "sha256:4baf3cbe2f0be3289eb68ac8ae771156971848bb8aaff60bad42005539431980", size = 8127777, upload-time = "2025-10-21T16:21:33.577Z" },
    { url = "https://files.pythonhosted.org/packages/3f/c8/dce8ff21c86abe025efe304d9e31fdb0deaaa3b502b6a78141080f206da0/grpcio-1.76.0-cp312-cp312-musllinux_1_2_x86_64.whl", hash = "sha256:615ba64c208aaceb5ec83bfdce7728b80bfeb8be97562944836a7a0a9647d882", size = 7594014, upload-time = "2025-10-21T16:21:41.882Z" },
    { url = "https://files.pythonhosted.org/packages/e0/42/ad28191ebf983a5d0ecef90bab66baa5a6b18f2bfdef9d0a63b1973d9f75/grpcio-1.76.0-cp312-cp312-win32.whl", hash = "sha256:45d59a649a82df5718fd9527ce775fd66d1af35e6d31abdcdc906a49c6822958", size = 3984750, upload-time = "2025-10-21T16:21:44.006Z" },
    { url = "https://files.pythonhosted.org/packages/9e/00/7bd478cbb851c04a48baccaa49b75abaa8e4122f7d86da797500cccdd771/grpcio-1.76.0-cp312-cp312-win_amd64.whl", hash = "sha256:c088e7a90b6017307f423efbb9d1ba97a22aa2170876223f9709e9d1de0b5347", size = 4704003, upload-time = "2025-10-21T16:21:46.244Z" },
    { url = "https://files.pythonhosted.org/packages/fc/ed/71467ab770effc9e8cef5f2e7388beb2be26ed642d567697bb103a790c72/grpcio-1.76.0-cp313-cp313-linux_armv7l.whl", hash = "sha256:26ef06c73eb53267c2b319f43e6634c7556ea37672029241a056629af27c10e2", size = 5807716, upload-time = "2025-10-21T16:21:48.475Z" },
    { url = "https://files.pythonhosted.org/packages/2c/85/c6ed56f9817fab03fa8a111ca91469941fb514e3e3ce6d793cb8f1e1347b/grpcio-1.76.0-cp313-cp313-macosx_11_0_universal2.whl", hash = "sha256:45e0111e73f43f735d70786557dc38141185072d7ff8dc1829d6a77ac1471468", size = 11821522, upload-time = "2025-10-21T16:21:51.142Z" },
    { url = "https://files.pythonhosted.org/packages/ac/31/2b8a235ab40c39cbc141ef647f8a6eb7b0028f023015a4842933bc0d6831/grpcio-1.76.0-cp313-cp313-manylinux2014_aarch64.manylinux_2_17_aarch64.whl", hash = "sha256:83d57312a58dcfe2a3a0f9d1389b299438909a02db60e2f2ea2ae2d8034909d3", size = 6362558, upload-time = "2025-10-21T16:21:54.213Z" },
    { url = "https://files.pythonhosted.org/packages/bd/64/9784eab483358e08847498ee56faf8ff6ea8e0a4592568d9f68edc97e9e9/grpcio-1.76.0-cp313-cp313-manylinux2014_i686.manylinux_2_17_i686.whl", hash = "sha256:3e2a27c89eb9ac3d81ec8835e12414d73536c6e620355d65102503064a4ed6eb", size = 7049990, upload-time = "2025-10-21T16:21:56.476Z" },
    { url = "https://files.pythonhosted.org/packages/2b/94/8c12319a6369434e7a184b987e8e9f3b49a114c489b8315f029e24de4837/grpcio-1.76.0-cp313-cp313-manylinux2014_x86_64.manylinux_2_17_x86_64.whl", hash = "sha256:61f69297cba3950a524f61c7c8ee12e55c486cb5f7db47ff9dcee33da6f0d3ae", size = 6575387, upload-time = "2025-10-21T16:21:59.051Z" },
    { url = "https://files.pythonhosted.org/packages/15/0f/f12c32b03f731f4a6242f771f63039df182c8b8e2cf8075b245b409259d4/grpcio-1.76.0-cp313-cp313-musllinux_1_2_aarch64.whl", hash = "sha256:6a15c17af8839b6801d554263c546c69c4d7718ad4321e3166175b37eaacca77", size = 7166668, upload-time = "2025-10-21T16:22:02.049Z" },
    { url = "https://files.pythonhosted.org/packages/ff/2d/3ec9ce0c2b1d92dd59d1c3264aaec9f0f7c817d6e8ac683b97198a36ed5a/grpcio-1.76.0-cp313-cp313-musllinux_1_2_i686.whl", hash = "sha256:25a18e9810fbc7e7f03ec2516addc116a957f8cbb8cbc95ccc80faa072743d03", size = 8124928, upload-time = "2025-10-21T16:22:04.984Z" },
    { url = "https://files.pythonhosted.org/packages/1a/74/fd3317be5672f4856bcdd1a9e7b5e17554692d3db9a3b273879dc02d657d/grpcio-1.76.0-cp313-cp313-musllinux_1_2_x86_64.whl", hash = "sha256:931091142fd8cc14edccc0845a79248bc155425eee9a98b2db2ea4f00a235a42", size = 7589983, upload-time = "2025-10-21T16:22:07.881Z" },
    { url = "https://files.pythonhosted.org/packages/45/bb/ca038cf420f405971f19821c8c15bcbc875505f6ffadafe9ffd77871dc4c/grpcio-1.76.0-cp313-cp313-win32.whl", hash = "sha256:5e8571632780e08526f118f74170ad8d50fb0a48c23a746bef2a6ebade3abd6f", size = 3984727, upload-time = "2025-10-21T16:22:10.032Z" },
    { url = "https://files.pythonhosted.org/packages/41/80/84087dc56437ced7cdd4b13d7875e7439a52a261e3ab4e06488ba6173b0a/grpcio-1.76.0-cp313-cp313-win_amd64.whl", hash = "sha256:f9f7bd5faab55f47231ad8dba7787866b69f5e93bc306e3915606779bbfb4ba8", size = 4702799, upload-time = "2025-10-21T16:22:12.709Z" },
    { url = "https://files.pythonhosted.org/packages/b4/46/39adac80de49d678e6e073b70204091e76631e03e94928b9ea4ecf0f6e0e/grpcio-1.76.0-cp314-cp314-linux_armv7l.whl", hash = "sha256:ff8a59ea85a1f2191a0ffcc61298c571bc566332f82e5f5be1b83c9d8e668a62", size = 5808417, upload-time = "2025-10-21T16:22:15.02Z" },
    { url = "https://files.pythonhosted.org/packages/9c/f5/a4531f7fb8b4e2a60b94e39d5d924469b7a6988176b3422487be61fe2998/grpcio-1.76.0-cp314-cp314-macosx_11_0_universal2.whl", hash = "sha256:06c3d6b076e7b593905d04fdba6a0525711b3466f43b3400266f04ff735de0cd", size = 11828219, upload-time = "2025-10-21T16:22:17.954Z" },
    { url = "https://files.pythonhosted.org/packages/4b/1c/de55d868ed7a8bd6acc6b1d6ddc4aa36d07a9f31d33c912c804adb1b971b/grpcio-1.76.0-cp314-cp314-manylinux2014_aarch64.manylinux_2_17_aarch64.whl", hash = "sha256:fd5ef5932f6475c436c4a55e4336ebbe47bd3272be04964a03d316bbf4afbcbc", size = 6367826, upload-time = "2025-10-21T16:22:20.721Z" },
    { url = "https://files.pythonhosted.org/packages/59/64/99e44c02b5adb0ad13ab3adc89cb33cb54bfa90c74770f2607eea629b86f/grpcio-1.76.0-cp314-cp314-manylinux2014_i686.manylinux_2_17_i686.whl", hash = "sha256:b331680e46239e090f5b3cead313cc772f6caa7d0fc8de349337563125361a4a", size = 7049550, upload-time = "2025-10-21T16:22:23.637Z" },
    { url = "https://files.pythonhosted.org/packages/43/28/40a5be3f9a86949b83e7d6a2ad6011d993cbe9b6bd27bea881f61c7788b6/grpcio-1.76.0-cp314-cp314-manylinux2014_x86_64.manylinux_2_17_x86_64.whl", hash = "sha256:2229ae655ec4e8999599469559e97630185fdd53ae1e8997d147b7c9b2b72cba", size = 6575564, upload-time = "2025-10-21T16:22:26.016Z" },
    { url = "https://files.pythonhosted.org/packages/4b/a9/1be18e6055b64467440208a8559afac243c66a8b904213af6f392dc2212f/grpcio-1.76.0-cp314-cp314-musllinux_1_2_aarch64.whl", hash = "sha256:490fa6d203992c47c7b9e4a9d39003a0c2bcc1c9aa3c058730884bbbb0ee9f09", size = 7176236, upload-time = "2025-10-21T16:22:28.362Z" },
    { url = "https://files.pythonhosted.org/packages/0f/55/dba05d3fcc151ce6e81327541d2cc8394f442f6b350fead67401661bf041/grpcio-1.76.0-cp314-cp314-musllinux_1_2_i686.whl", hash = "sha256:479496325ce554792dba6548fae3df31a72cef7bad71ca2e12b0e58f9b336bfc", size = 8125795, upload-time = "2025-10-21T16:22:31.075Z" },
    { url = "https://files.pythonhosted.org/packages/4a/45/122df922d05655f63930cf42c9e3f72ba20aadb26c100ee105cad4ce4257/grpcio-1.76.0-cp314-cp314-musllinux_1_2_x86_64.whl", hash = "sha256:1c9b93f79f48b03ada57ea24725d83a30284a012ec27eab2cf7e50a550cbbbcc", size = 7592214, upload-time = "2025-10-21T16:22:33.831Z" },
    { url = "https://files.pythonhosted.org/packages/4a/6e/0b899b7f6b66e5af39e377055fb4a6675c9ee28431df5708139df2e93233/grpcio-1.76.0-cp314-cp314-win32.whl", hash = "sha256:747fa73efa9b8b1488a95d0ba1039c8e2dca0f741612d80415b1e1c560febf4e", size = 4062961, upload-time = "2025-10-21T16:22:36.468Z" },
    { url = "https://files.pythonhosted.org/packages/19/41/0b430b01a2eb38ee887f88c1f07644a1df8e289353b78e82b37ef988fb64/grpcio-1.76.0-cp314-cp314-win_amd64.whl", hash = "sha256:922fa70ba549fce362d2e2871ab542082d66e2aaf0c19480ea453905b01f384e", size = 4834462, upload-time = "2025-10-21T16:22:39.772Z" },
]

[[package]]
name = "grpcio-status"
version = "1.71.2"
source = { registry = "https://pypi.org/simple" }
dependencies = [
    { name = "googleapis-common-protos" },
    { name = "grpcio" },
    { name = "protobuf" },
]
sdist = { url = "https://files.pythonhosted.org/packages/fd/d1/b6e9877fedae3add1afdeae1f89d1927d296da9cf977eca0eb08fb8a460e/grpcio_status-1.71.2.tar.gz", hash = "sha256:c7a97e176df71cdc2c179cd1847d7fc86cca5832ad12e9798d7fed6b7a1aab50", size = 13677, upload-time = "2025-06-28T04:24:05.426Z" }
wheels = [
    { url = "https://files.pythonhosted.org/packages/67/58/317b0134129b556a93a3b0afe00ee675b5657f0155509e22fcb853bafe2d/grpcio_status-1.71.2-py3-none-any.whl", hash = "sha256:803c98cb6a8b7dc6dbb785b1111aed739f241ab5e9da0bba96888aa74704cfd3", size = 14424, upload-time = "2025-06-28T04:23:42.136Z" },
]

[[package]]
name = "h11"
version = "0.16.0"
source = { registry = "https://pypi.org/simple" }
sdist = { url = "https://files.pythonhosted.org/packages/01/ee/02a2c011bdab74c6fb3c75474d40b3052059d95df7e73351460c8588d963/h11-0.16.0.tar.gz", hash = "sha256:4e35b956cf45792e4caa5885e69fba00bdbc6ffafbfa020300e549b208ee5ff1", size = 101250, upload-time = "2025-04-24T03:35:25.427Z" }
wheels = [
    { url = "https://files.pythonhosted.org/packages/04/4b/29cac41a4d98d144bf5f6d33995617b185d14b22401f75ca86f384e87ff1/h11-0.16.0-py3-none-any.whl", hash = "sha256:63cf8bbe7522de3bf65932fda1d9c2772064ffb3dae62d55932da54b31cb6c86", size = 37515, upload-time = "2025-04-24T03:35:24.344Z" },
]

[[package]]
name = "httpcore"
version = "1.0.9"
source = { registry = "https://pypi.org/simple" }
dependencies = [
    { name = "certifi" },
    { name = "h11" },
]
sdist = { url = "https://files.pythonhosted.org/packages/06/94/82699a10bca87a5556c9c59b5963f2d039dbd239f25bc2a63907a05a14cb/httpcore-1.0.9.tar.gz", hash = "sha256:6e34463af53fd2ab5d807f399a9b45ea31c3dfa2276f15a2c3f00afff6e176e8", size = 85484, upload-time = "2025-04-24T22:06:22.219Z" }
wheels = [
    { url = "https://files.pythonhosted.org/packages/7e/f5/f66802a942d491edb555dd61e3a9961140fd64c90bce1eafd741609d334d/httpcore-1.0.9-py3-none-any.whl", hash = "sha256:2d400746a40668fc9dec9810239072b40b4484b640a8c38fd654a024c7a1bf55", size = 78784, upload-time = "2025-04-24T22:06:20.566Z" },
]

[[package]]
name = "httplib2"
version = "0.31.0"
source = { registry = "https://pypi.org/simple" }
dependencies = [
    { name = "pyparsing" },
]
sdist = { url = "https://files.pythonhosted.org/packages/52/77/6653db69c1f7ecfe5e3f9726fdadc981794656fcd7d98c4209fecfea9993/httplib2-0.31.0.tar.gz", hash = "sha256:ac7ab497c50975147d4f7b1ade44becc7df2f8954d42b38b3d69c515f531135c", size = 250759, upload-time = "2025-09-11T12:16:03.403Z" }
wheels = [
    { url = "https://files.pythonhosted.org/packages/8c/a2/0d269db0f6163be503775dc8b6a6fa15820cc9fdc866f6ba608d86b721f2/httplib2-0.31.0-py3-none-any.whl", hash = "sha256:b9cd78abea9b4e43a7714c6e0f8b6b8561a6fc1e95d5dbd367f5bf0ef35f5d24", size = 91148, upload-time = "2025-09-11T12:16:01.803Z" },
]

[[package]]
name = "httptools"
version = "0.7.1"
source = { registry = "https://pypi.org/simple" }
sdist = { url = "https://files.pythonhosted.org/packages/b5/46/120a669232c7bdedb9d52d4aeae7e6c7dfe151e99dc70802e2fc7a5e1993/httptools-0.7.1.tar.gz", hash = "sha256:abd72556974f8e7c74a259655924a717a2365b236c882c3f6f8a45fe94703ac9", size = 258961, upload-time = "2025-10-10T03:55:08.559Z" }
wheels = [
    { url = "https://files.pythonhosted.org/packages/53/7f/403e5d787dc4942316e515e949b0c8a013d84078a915910e9f391ba9b3ed/httptools-0.7.1-cp312-cp312-macosx_10_13_universal2.whl", hash = "sha256:38e0c83a2ea9746ebbd643bdfb521b9aa4a91703e2cd705c20443405d2fd16a5", size = 206280, upload-time = "2025-10-10T03:54:39.274Z" },
    { url = "https://files.pythonhosted.org/packages/2a/0d/7f3fd28e2ce311ccc998c388dd1c53b18120fda3b70ebb022b135dc9839b/httptools-0.7.1-cp312-cp312-macosx_11_0_arm64.whl", hash = "sha256:f25bbaf1235e27704f1a7b86cd3304eabc04f569c828101d94a0e605ef7205a5", size = 110004, upload-time = "2025-10-10T03:54:40.403Z" },
    { url = "https://files.pythonhosted.org/packages/84/a6/b3965e1e146ef5762870bbe76117876ceba51a201e18cc31f5703e454596/httptools-0.7.1-cp312-cp312-manylinux1_x86_64.manylinux_2_28_x86_64.manylinux_2_5_x86_64.whl", hash = "sha256:2c15f37ef679ab9ecc06bfc4e6e8628c32a8e4b305459de7cf6785acd57e4d03", size = 517655, upload-time = "2025-10-10T03:54:41.347Z" },
    { url = "https://files.pythonhosted.org/packages/11/7d/71fee6f1844e6fa378f2eddde6c3e41ce3a1fb4b2d81118dd544e3441ec0/httptools-0.7.1-cp312-cp312-manylinux2014_aarch64.manylinux_2_17_aarch64.manylinux_2_28_aarch64.whl", hash = "sha256:7fe6e96090df46b36ccfaf746f03034e5ab723162bc51b0a4cf58305324036f2", size = 511440, upload-time = "2025-10-10T03:54:42.452Z" },
    { url = "https://files.pythonhosted.org/packages/22/a5/079d216712a4f3ffa24af4a0381b108aa9c45b7a5cc6eb141f81726b1823/httptools-0.7.1-cp312-cp312-musllinux_1_2_aarch64.whl", hash = "sha256:f72fdbae2dbc6e68b8239defb48e6a5937b12218e6ffc2c7846cc37befa84362", size = 495186, upload-time = "2025-10-10T03:54:43.937Z" },
    { url = "https://files.pythonhosted.org/packages/e9/9e/025ad7b65278745dee3bd0ebf9314934c4592560878308a6121f7f812084/httptools-0.7.1-cp312-cp312-musllinux_1_2_x86_64.whl", hash = "sha256:e99c7b90a29fd82fea9ef57943d501a16f3404d7b9ee81799d41639bdaae412c", size = 499192, upload-time = "2025-10-10T03:54:45.003Z" },
    { url = "https://files.pythonhosted.org/packages/6d/de/40a8f202b987d43afc4d54689600ff03ce65680ede2f31df348d7f368b8f/httptools-0.7.1-cp312-cp312-win_amd64.whl", hash = "sha256:3e14f530fefa7499334a79b0cf7e7cd2992870eb893526fb097d51b4f2d0f321", size = 86694, upload-time = "2025-10-10T03:54:45.923Z" },
    { url = "https://files.pythonhosted.org/packages/09/8f/c77b1fcbfd262d422f12da02feb0d218fa228d52485b77b953832105bb90/httptools-0.7.1-cp313-cp313-macosx_10_13_universal2.whl", hash = "sha256:6babce6cfa2a99545c60bfef8bee0cc0545413cb0018f617c8059a30ad985de3", size = 202889, upload-time = "2025-10-10T03:54:47.089Z" },
    { url = "https://files.pythonhosted.org/packages/0a/1a/22887f53602feaa066354867bc49a68fc295c2293433177ee90870a7d517/httptools-0.7.1-cp313-cp313-macosx_11_0_arm64.whl", hash = "sha256:601b7628de7504077dd3dcb3791c6b8694bbd967148a6d1f01806509254fb1ca", size = 108180, upload-time = "2025-10-10T03:54:48.052Z" },
    { url = "https://files.pythonhosted.org/packages/32/6a/6aaa91937f0010d288d3d124ca2946d48d60c3a5ee7ca62afe870e3ea011/httptools-0.7.1-cp313-cp313-manylinux1_x86_64.manylinux_2_28_x86_64.manylinux_2_5_x86_64.whl", hash = "sha256:04c6c0e6c5fb0739c5b8a9eb046d298650a0ff38cf42537fc372b28dc7e4472c", size = 478596, upload-time = "2025-10-10T03:54:48.919Z" },
    { url = "https://files.pythonhosted.org/packages/6d/70/023d7ce117993107be88d2cbca566a7c1323ccbaf0af7eabf2064fe356f6/httptools-0.7.1-cp313-cp313-manylinux2014_aarch64.manylinux_2_17_aarch64.manylinux_2_28_aarch64.whl", hash = "sha256:69d4f9705c405ae3ee83d6a12283dc9feba8cc6aaec671b412917e644ab4fa66", size = 473268, upload-time = "2025-10-10T03:54:49.993Z" },
    { url = "https://files.pythonhosted.org/packages/32/4d/9dd616c38da088e3f436e9a616e1d0cc66544b8cdac405cc4e81c8679fc7/httptools-0.7.1-cp313-cp313-musllinux_1_2_aarch64.whl", hash = "sha256:44c8f4347d4b31269c8a9205d8a5ee2df5322b09bbbd30f8f862185bb6b05346", size = 455517, upload-time = "2025-10-10T03:54:51.066Z" },
    { url = "https://files.pythonhosted.org/packages/1d/3a/a6c595c310b7df958e739aae88724e24f9246a514d909547778d776799be/httptools-0.7.1-cp313-cp313-musllinux_1_2_x86_64.whl", hash = "sha256:465275d76db4d554918aba40bf1cbebe324670f3dfc979eaffaa5d108e2ed650", size = 458337, upload-time = "2025-10-10T03:54:52.196Z" },
    { url = "https://files.pythonhosted.org/packages/fd/82/88e8d6d2c51edc1cc391b6e044c6c435b6aebe97b1abc33db1b0b24cd582/httptools-0.7.1-cp313-cp313-win_amd64.whl", hash = "sha256:322d00c2068d125bd570f7bf78b2d367dad02b919d8581d7476d8b75b294e3e6", size = 85743, upload-time = "2025-10-10T03:54:53.448Z" },
    { url = "https://files.pythonhosted.org/packages/34/50/9d095fcbb6de2d523e027a2f304d4551855c2f46e0b82befd718b8b20056/httptools-0.7.1-cp314-cp314-macosx_10_13_universal2.whl", hash = "sha256:c08fe65728b8d70b6923ce31e3956f859d5e1e8548e6f22ec520a962c6757270", size = 203619, upload-time = "2025-10-10T03:54:54.321Z" },
    { url = "https://files.pythonhosted.org/packages/07/f0/89720dc5139ae54b03f861b5e2c55a37dba9a5da7d51e1e824a1f343627f/httptools-0.7.1-cp314-cp314-macosx_11_0_arm64.whl", hash = "sha256:7aea2e3c3953521c3c51106ee11487a910d45586e351202474d45472db7d72d3", size = 108714, upload-time = "2025-10-10T03:54:55.163Z" },
    { url = "https://files.pythonhosted.org/packages/b3/cb/eea88506f191fb552c11787c23f9a405f4c7b0c5799bf73f2249cd4f5228/httptools-0.7.1-cp314-cp314-manylinux1_x86_64.manylinux_2_28_x86_64.manylinux_2_5_x86_64.whl", hash = "sha256:0e68b8582f4ea9166be62926077a3334064d422cf08ab87d8b74664f8e9058e1", size = 472909, upload-time = "2025-10-10T03:54:56.056Z" },
    { url = "https://files.pythonhosted.org/packages/e0/4a/a548bdfae6369c0d078bab5769f7b66f17f1bfaa6fa28f81d6be6959066b/httptools-0.7.1-cp314-cp314-manylinux2014_aarch64.manylinux_2_17_aarch64.manylinux_2_28_aarch64.whl", hash = "sha256:df091cf961a3be783d6aebae963cc9b71e00d57fa6f149025075217bc6a55a7b", size = 470831, upload-time = "2025-10-10T03:54:57.219Z" },
    { url = "https://files.pythonhosted.org/packages/4d/31/14df99e1c43bd132eec921c2e7e11cda7852f65619bc0fc5bdc2d0cb126c/httptools-0.7.1-cp314-cp314-musllinux_1_2_aarch64.whl", hash = "sha256:f084813239e1eb403ddacd06a30de3d3e09a9b76e7894dcda2b22f8a726e9c60", size = 452631, upload-time = "2025-10-10T03:54:58.219Z" },
    { url = "https://files.pythonhosted.org/packages/22/d2/b7e131f7be8d854d48cb6d048113c30f9a46dca0c9a8b08fcb3fcd588cdc/httptools-0.7.1-cp314-cp314-musllinux_1_2_x86_64.whl", hash = "sha256:7347714368fb2b335e9063bc2b96f2f87a9ceffcd9758ac295f8bbcd3ffbc0ca", size = 452910, upload-time = "2025-10-10T03:54:59.366Z" },
    { url = "https://files.pythonhosted.org/packages/53/cf/878f3b91e4e6e011eff6d1fa9ca39f7eb17d19c9d7971b04873734112f30/httptools-0.7.1-cp314-cp314-win_amd64.whl", hash = "sha256:cfabda2a5bb85aa2a904ce06d974a3f30fb36cc63d7feaddec05d2050acede96", size = 88205, upload-time = "2025-10-10T03:55:00.389Z" },
]

[[package]]
name = "httpx"
version = "0.28.1"
source = { registry = "https://pypi.org/simple" }
dependencies = [
    { name = "anyio" },
    { name = "certifi" },
    { name = "httpcore" },
    { name = "idna" },
]
sdist = { url = "https://files.pythonhosted.org/packages/b1/df/48c586a5fe32a0f01324ee087459e112ebb7224f646c0b5023f5e79e9956/httpx-0.28.1.tar.gz", hash = "sha256:75e98c5f16b0f35b567856f597f06ff2270a374470a5c2392242528e3e3e42fc", size = 141406, upload-time = "2024-12-06T15:37:23.222Z" }
wheels = [
    { url = "https://files.pythonhosted.org/packages/2a/39/e50c7c3a983047577ee07d2a9e53faf5a69493943ec3f6a384bdc792deb2/httpx-0.28.1-py3-none-any.whl", hash = "sha256:d909fcccc110f8c7faf814ca82a9a4d816bc5a6dbfea25d6591d6985b8ba59ad", size = 73517, upload-time = "2024-12-06T15:37:21.509Z" },
]

[[package]]
name = "idna"
version = "3.11"
source = { registry = "https://pypi.org/simple" }
sdist = { url = "https://files.pythonhosted.org/packages/6f/6d/0703ccc57f3a7233505399edb88de3cbd678da106337b9fcde432b65ed60/idna-3.11.tar.gz", hash = "sha256:795dafcc9c04ed0c1fb032c2aa73654d8e8c5023a7df64a53f39190ada629902", size = 194582, upload-time = "2025-10-12T14:55:20.501Z" }
wheels = [
    { url = "https://files.pythonhosted.org/packages/0e/61/66938bbb5fc52dbdf84594873d5b51fb1f7c7794e9c0f5bd885f30bc507b/idna-3.11-py3-none-any.whl", hash = "sha256:771a87f49d9defaf64091e6e6fe9c18d4833f140bd19464795bc32d966ca37ea", size = 71008, upload-time = "2025-10-12T14:55:18.883Z" },
]

[[package]]
name = "iniconfig"
version = "2.3.0"
source = { registry = "https://pypi.org/simple" }
sdist = { url = "https://files.pythonhosted.org/packages/72/34/14ca021ce8e5dfedc35312d08ba8bf51fdd999c576889fc2c24cb97f4f10/iniconfig-2.3.0.tar.gz", hash = "sha256:c76315c77db068650d49c5b56314774a7804df16fee4402c1f19d6d15d8c4730", size = 20503, upload-time = "2025-10-18T21:55:43.219Z" }
wheels = [
    { url = "https://files.pythonhosted.org/packages/cb/b1/3846dd7f199d53cb17f49cba7e651e9ce294d8497c8c150530ed11865bb8/iniconfig-2.3.0-py3-none-any.whl", hash = "sha256:f631c04d2c48c52b84d0d0549c99ff3859c98df65b3101406327ecc7d53fbf12", size = 7484, upload-time = "2025-10-18T21:55:41.639Z" },
]

[[package]]
name = "jiter"
version = "0.11.1"
source = { registry = "https://pypi.org/simple" }
sdist = { url = "https://files.pythonhosted.org/packages/a3/68/0357982493a7b20925aece061f7fb7a2678e3b232f8d73a6edb7e5304443/jiter-0.11.1.tar.gz", hash = "sha256:849dcfc76481c0ea0099391235b7ca97d7279e0fa4c86005457ac7c88e8b76dc", size = 168385, upload-time = "2025-10-17T11:31:15.186Z" }
wheels = [
    { url = "https://files.pythonhosted.org/packages/15/8b/318e8af2c904a9d29af91f78c1e18f0592e189bbdb8a462902d31fe20682/jiter-0.11.1-cp312-cp312-macosx_10_12_x86_64.whl", hash = "sha256:c92148eec91052538ce6823dfca9525f5cfc8b622d7f07e9891a280f61b8c96c", size = 305655, upload-time = "2025-10-17T11:29:18.859Z" },
    { url = "https://files.pythonhosted.org/packages/f7/29/6c7de6b5d6e511d9e736312c0c9bfcee8f9b6bef68182a08b1d78767e627/jiter-0.11.1-cp312-cp312-macosx_11_0_arm64.whl", hash = "sha256:ecd4da91b5415f183a6be8f7158d127bdd9e6a3174138293c0d48d6ea2f2009d", size = 315645, upload-time = "2025-10-17T11:29:20.889Z" },
    { url = "https://files.pythonhosted.org/packages/ac/5f/ef9e5675511ee0eb7f98dd8c90509e1f7743dbb7c350071acae87b0145f3/jiter-0.11.1-cp312-cp312-manylinux_2_17_aarch64.manylinux2014_aarch64.whl", hash = "sha256:d7e3ac25c00b9275684d47aa42febaa90a9958e19fd1726c4ecf755fbe5e553b", size = 348003, upload-time = "2025-10-17T11:29:22.712Z" },
    { url = "https://files.pythonhosted.org/packages/56/1b/abe8c4021010b0a320d3c62682769b700fb66f92c6db02d1a1381b3db025/jiter-0.11.1-cp312-cp312-manylinux_2_17_armv7l.manylinux2014_armv7l.whl", hash = "sha256:57d7305c0a841858f866cd459cd9303f73883fb5e097257f3d4a3920722c69d4", size = 365122, upload-time = "2025-10-17T11:29:24.408Z" },
    { url = "https://files.pythonhosted.org/packages/2a/2d/4a18013939a4f24432f805fbd5a19893e64650b933edb057cd405275a538/jiter-0.11.1-cp312-cp312-manylinux_2_17_ppc64le.manylinux2014_ppc64le.whl", hash = "sha256:e86fa10e117dce22c547f31dd6d2a9a222707d54853d8de4e9a2279d2c97f239", size = 488360, upload-time = "2025-10-17T11:29:25.724Z" },
    { url = "https://files.pythonhosted.org/packages/f0/77/38124f5d02ac4131f0dfbcfd1a19a0fac305fa2c005bc4f9f0736914a1a4/jiter-0.11.1-cp312-cp312-manylinux_2_17_s390x.manylinux2014_s390x.whl", hash = "sha256:ae5ef1d48aec7e01ee8420155d901bb1d192998fa811a65ebb82c043ee186711", size = 376884, upload-time = "2025-10-17T11:29:27.056Z" },
    { url = "https://files.pythonhosted.org/packages/7b/43/59fdc2f6267959b71dd23ce0bd8d4aeaf55566aa435a5d00f53d53c7eb24/jiter-0.11.1-cp312-cp312-manylinux_2_17_x86_64.manylinux2014_x86_64.whl", hash = "sha256:eb68e7bf65c990531ad8715e57d50195daf7c8e6f1509e617b4e692af1108939", size = 358827, upload-time = "2025-10-17T11:29:28.698Z" },
    { url = "https://files.pythonhosted.org/packages/7d/d0/b3cc20ff5340775ea3bbaa0d665518eddecd4266ba7244c9cb480c0c82ec/jiter-0.11.1-cp312-cp312-manylinux_2_5_i686.manylinux1_i686.whl", hash = "sha256:43b30c8154ded5845fa454ef954ee67bfccce629b2dea7d01f795b42bc2bda54", size = 385171, upload-time = "2025-10-17T11:29:30.078Z" },
    { url = "https://files.pythonhosted.org/packages/d2/bc/94dd1f3a61f4dc236f787a097360ec061ceeebebf4ea120b924d91391b10/jiter-0.11.1-cp312-cp312-musllinux_1_1_aarch64.whl", hash = "sha256:586cafbd9dd1f3ce6a22b4a085eaa6be578e47ba9b18e198d4333e598a91db2d", size = 518359, upload-time = "2025-10-17T11:29:31.464Z" },
    { url = "https://files.pythonhosted.org/packages/7e/8c/12ee132bd67e25c75f542c227f5762491b9a316b0dad8e929c95076f773c/jiter-0.11.1-cp312-cp312-musllinux_1_1_x86_64.whl", hash = "sha256:677cc2517d437a83bb30019fd4cf7cad74b465914c56ecac3440d597ac135250", size = 509205, upload-time = "2025-10-17T11:29:32.895Z" },
    { url = "https://files.pythonhosted.org/packages/39/d5/9de848928ce341d463c7e7273fce90ea6d0ea4343cd761f451860fa16b59/jiter-0.11.1-cp312-cp312-win32.whl", hash = "sha256:fa992af648fcee2b850a3286a35f62bbbaeddbb6dbda19a00d8fbc846a947b6e", size = 205448, upload-time = "2025-10-17T11:29:34.217Z" },
    { url = "https://files.pythonhosted.org/packages/ee/b0/8002d78637e05009f5e3fb5288f9d57d65715c33b5d6aa20fd57670feef5/jiter-0.11.1-cp312-cp312-win_amd64.whl", hash = "sha256:88b5cae9fa51efeb3d4bd4e52bfd4c85ccc9cac44282e2a9640893a042ba4d87", size = 204285, upload-time = "2025-10-17T11:29:35.446Z" },
    { url = "https://files.pythonhosted.org/packages/9f/a2/bb24d5587e4dff17ff796716542f663deee337358006a80c8af43ddc11e5/jiter-0.11.1-cp312-cp312-win_arm64.whl", hash = "sha256:9a6cae1ab335551917f882f2c3c1efe7617b71b4c02381e4382a8fc80a02588c", size = 188712, upload-time = "2025-10-17T11:29:37.027Z" },
    { url = "https://files.pythonhosted.org/packages/7c/4b/e4dd3c76424fad02a601d570f4f2a8438daea47ba081201a721a903d3f4c/jiter-0.11.1-cp313-cp313-macosx_10_12_x86_64.whl", hash = "sha256:71b6a920a5550f057d49d0e8bcc60945a8da998019e83f01adf110e226267663", size = 305272, upload-time = "2025-10-17T11:29:39.249Z" },
    { url = "https://files.pythonhosted.org/packages/67/83/2cd3ad5364191130f4de80eacc907f693723beaab11a46c7d155b07a092c/jiter-0.11.1-cp313-cp313-macosx_11_0_arm64.whl", hash = "sha256:0b3de72e925388453a5171be83379549300db01284f04d2a6f244d1d8de36f94", size = 314038, upload-time = "2025-10-17T11:29:40.563Z" },
    { url = "https://files.pythonhosted.org/packages/d3/3c/8e67d9ba524e97d2f04c8f406f8769a23205026b13b0938d16646d6e2d3e/jiter-0.11.1-cp313-cp313-manylinux_2_17_aarch64.manylinux2014_aarch64.whl", hash = "sha256:cc19dd65a2bd3d9c044c5b4ebf657ca1e6003a97c0fc10f555aa4f7fb9821c00", size = 345977, upload-time = "2025-10-17T11:29:42.009Z" },
    { url = "https://files.pythonhosted.org/packages/8d/a5/489ce64d992c29bccbffabb13961bbb0435e890d7f2d266d1f3df5e917d2/jiter-0.11.1-cp313-cp313-manylinux_2_17_armv7l.manylinux2014_armv7l.whl", hash = "sha256:d58faaa936743cd1464540562f60b7ce4fd927e695e8bc31b3da5b914baa9abd", size = 364503, upload-time = "2025-10-17T11:29:43.459Z" },
    { url = "https://files.pythonhosted.org/packages/d4/c0/e321dd83ee231d05c8fe4b1a12caf1f0e8c7a949bf4724d58397104f10f2/jiter-0.11.1-cp313-cp313-manylinux_2_17_ppc64le.manylinux2014_ppc64le.whl", hash = "sha256:902640c3103625317291cb73773413b4d71847cdf9383ba65528745ff89f1d14", size = 487092, upload-time = "2025-10-17T11:29:44.835Z" },
    { url = "https://files.pythonhosted.org/packages/f9/5e/8f24ec49c8d37bd37f34ec0112e0b1a3b4b5a7b456c8efff1df5e189ad43/jiter-0.11.1-cp313-cp313-manylinux_2_17_s390x.manylinux2014_s390x.whl", hash = "sha256:30405f726e4c2ed487b176c09f8b877a957f535d60c1bf194abb8dadedb5836f", size = 376328, upload-time = "2025-10-17T11:29:46.175Z" },
    { url = "https://files.pythonhosted.org/packages/7f/70/ded107620e809327cf7050727e17ccfa79d6385a771b7fe38fb31318ef00/jiter-0.11.1-cp313-cp313-manylinux_2_17_x86_64.manylinux2014_x86_64.whl", hash = "sha256:3217f61728b0baadd2551844870f65219ac4a1285d5e1a4abddff3d51fdabe96", size = 356632, upload-time = "2025-10-17T11:29:47.454Z" },
    { url = "https://files.pythonhosted.org/packages/19/53/c26f7251613f6a9079275ee43c89b8a973a95ff27532c421abc2a87afb04/jiter-0.11.1-cp313-cp313-manylinux_2_5_i686.manylinux1_i686.whl", hash = "sha256:b1364cc90c03a8196f35f396f84029f12abe925415049204446db86598c8b72c", size = 384358, upload-time = "2025-10-17T11:29:49.377Z" },
    { url = "https://files.pythonhosted.org/packages/84/16/e0f2cc61e9c4d0b62f6c1bd9b9781d878a427656f88293e2a5335fa8ff07/jiter-0.11.1-cp313-cp313-musllinux_1_1_aarch64.whl", hash = "sha256:53a54bf8e873820ab186b2dca9f6c3303f00d65ae5e7b7d6bda1b95aa472d646", size = 517279, upload-time = "2025-10-17T11:29:50.968Z" },
    { url = "https://files.pythonhosted.org/packages/60/5c/4cd095eaee68961bca3081acbe7c89e12ae24a5dae5fd5d2a13e01ed2542/jiter-0.11.1-cp313-cp313-musllinux_1_1_x86_64.whl", hash = "sha256:7e29aca023627b0e0c2392d4248f6414d566ff3974fa08ff2ac8dbb96dfee92a", size = 508276, upload-time = "2025-10-17T11:29:52.619Z" },
    { url = "https://files.pythonhosted.org/packages/4f/25/f459240e69b0e09a7706d96ce203ad615ca36b0fe832308d2b7123abf2d0/jiter-0.11.1-cp313-cp313-win32.whl", hash = "sha256:f153e31d8bca11363751e875c0a70b3d25160ecbaee7b51e457f14498fb39d8b", size = 205593, upload-time = "2025-10-17T11:29:53.938Z" },
    { url = "https://files.pythonhosted.org/packages/7c/16/461bafe22bae79bab74e217a09c907481a46d520c36b7b9fe71ee8c9e983/jiter-0.11.1-cp313-cp313-win_amd64.whl", hash = "sha256:f773f84080b667c69c4ea0403fc67bb08b07e2b7ce1ef335dea5868451e60fed", size = 203518, upload-time = "2025-10-17T11:29:55.216Z" },
    { url = "https://files.pythonhosted.org/packages/7b/72/c45de6e320edb4fa165b7b1a414193b3cae302dd82da2169d315dcc78b44/jiter-0.11.1-cp313-cp313-win_arm64.whl", hash = "sha256:635ecd45c04e4c340d2187bcb1cea204c7cc9d32c1364d251564bf42e0e39c2d", size = 188062, upload-time = "2025-10-17T11:29:56.631Z" },
    { url = "https://files.pythonhosted.org/packages/65/9b/4a57922437ca8753ef823f434c2dec5028b237d84fa320f06a3ba1aec6e8/jiter-0.11.1-cp313-cp313t-macosx_11_0_arm64.whl", hash = "sha256:d892b184da4d94d94ddb4031296931c74ec8b325513a541ebfd6dfb9ae89904b", size = 313814, upload-time = "2025-10-17T11:29:58.509Z" },
    { url = "https://files.pythonhosted.org/packages/76/50/62a0683dadca25490a4bedc6a88d59de9af2a3406dd5a576009a73a1d392/jiter-0.11.1-cp313-cp313t-manylinux_2_17_aarch64.manylinux2014_aarch64.whl", hash = "sha256:aa22c223a3041dacb2fcd37c70dfd648b44662b4a48e242592f95bda5ab09d58", size = 344987, upload-time = "2025-10-17T11:30:00.208Z" },
    { url = "https://files.pythonhosted.org/packages/da/00/2355dbfcbf6cdeaddfdca18287f0f38ae49446bb6378e4a5971e9356fc8a/jiter-0.11.1-cp313-cp313t-manylinux_2_17_x86_64.manylinux2014_x86_64.whl", hash = "sha256:330e8e6a11ad4980cd66a0f4a3e0e2e0f646c911ce047014f984841924729789", size = 356399, upload-time = "2025-10-17T11:30:02.084Z" },
    { url = "https://files.pythonhosted.org/packages/c9/07/c2bd748d578fa933d894a55bff33f983bc27f75fc4e491b354bef7b78012/jiter-0.11.1-cp313-cp313t-win_amd64.whl", hash = "sha256:09e2e386ebf298547ca3a3704b729471f7ec666c2906c5c26c1a915ea24741ec", size = 203289, upload-time = "2025-10-17T11:30:03.656Z" },
    { url = "https://files.pythonhosted.org/packages/e6/ee/ace64a853a1acbd318eb0ca167bad1cf5ee037207504b83a868a5849747b/jiter-0.11.1-cp313-cp313t-win_arm64.whl", hash = "sha256:fe4a431c291157e11cee7c34627990ea75e8d153894365a3bc84b7a959d23ca8", size = 188284, upload-time = "2025-10-17T11:30:05.046Z" },
    { url = "https://files.pythonhosted.org/packages/8d/00/d6006d069e7b076e4c66af90656b63da9481954f290d5eca8c715f4bf125/jiter-0.11.1-cp314-cp314-macosx_10_12_x86_64.whl", hash = "sha256:0fa1f70da7a8a9713ff8e5f75ec3f90c0c870be6d526aa95e7c906f6a1c8c676", size = 304624, upload-time = "2025-10-17T11:30:06.678Z" },
    { url = "https://files.pythonhosted.org/packages/fc/45/4a0e31eb996b9ccfddbae4d3017b46f358a599ccf2e19fbffa5e531bd304/jiter-0.11.1-cp314-cp314-macosx_11_0_arm64.whl", hash = "sha256:569ee559e5046a42feb6828c55307cf20fe43308e3ae0d8e9e4f8d8634d99944", size = 315042, upload-time = "2025-10-17T11:30:08.87Z" },
    { url = "https://files.pythonhosted.org/packages/e7/91/22f5746f5159a28c76acdc0778801f3c1181799aab196dbea2d29e064968/jiter-0.11.1-cp314-cp314-manylinux_2_17_aarch64.manylinux2014_aarch64.whl", hash = "sha256:f69955fa1d92e81987f092b233f0be49d4c937da107b7f7dcf56306f1d3fcce9", size = 346357, upload-time = "2025-10-17T11:30:10.222Z" },
    { url = "https://files.pythonhosted.org/packages/f5/4f/57620857d4e1dc75c8ff4856c90cb6c135e61bff9b4ebfb5dc86814e82d7/jiter-0.11.1-cp314-cp314-manylinux_2_17_armv7l.manylinux2014_armv7l.whl", hash = "sha256:090f4c9d4a825e0fcbd0a2647c9a88a0f366b75654d982d95a9590745ff0c48d", size = 365057, upload-time = "2025-10-17T11:30:11.585Z" },
    { url = "https://files.pythonhosted.org/packages/ce/34/caf7f9cc8ae0a5bb25a5440cc76c7452d264d1b36701b90fdadd28fe08ec/jiter-0.11.1-cp314-cp314-manylinux_2_17_ppc64le.manylinux2014_ppc64le.whl", hash = "sha256:bbf3d8cedf9e9d825233e0dcac28ff15c47b7c5512fdfe2e25fd5bbb6e6b0cee", size = 487086, upload-time = "2025-10-17T11:30:13.052Z" },
    { url = "https://files.pythonhosted.org/packages/50/17/85b5857c329d533d433fedf98804ebec696004a1f88cabad202b2ddc55cf/jiter-0.11.1-cp314-cp314-manylinux_2_17_s390x.manylinux2014_s390x.whl", hash = "sha256:2aa9b1958f9c30d3d1a558b75f0626733c60eb9b7774a86b34d88060be1e67fe", size = 376083, upload-time = "2025-10-17T11:30:14.416Z" },
    { url = "https://files.pythonhosted.org/packages/85/d3/2d9f973f828226e6faebdef034097a2918077ea776fb4d88489949024787/jiter-0.11.1-cp314-cp314-manylinux_2_17_x86_64.manylinux2014_x86_64.whl", hash = "sha256:e42d1ca16590b768c5e7d723055acd2633908baacb3628dd430842e2e035aa90", size = 357825, upload-time = "2025-10-17T11:30:15.765Z" },
    { url = "https://files.pythonhosted.org/packages/f4/55/848d4dabf2c2c236a05468c315c2cb9dc736c5915e65449ccecdba22fb6f/jiter-0.11.1-cp314-cp314-manylinux_2_5_i686.manylinux1_i686.whl", hash = "sha256:5db4c2486a023820b701a17aec9c5a6173c5ba4393f26662f032f2de9c848b0f", size = 383933, upload-time = "2025-10-17T11:30:17.34Z" },
    { url = "https://files.pythonhosted.org/packages/0b/6c/204c95a4fbb0e26dfa7776c8ef4a878d0c0b215868011cc904bf44f707e2/jiter-0.11.1-cp314-cp314-musllinux_1_1_aarch64.whl", hash = "sha256:4573b78777ccfac954859a6eff45cbd9d281d80c8af049d0f1a3d9fc323d5c3a", size = 517118, upload-time = "2025-10-17T11:30:18.684Z" },
    { url = "https://files.pythonhosted.org/packages/88/25/09956644ea5a2b1e7a2a0f665cb69a973b28f4621fa61fc0c0f06ff40a31/jiter-0.11.1-cp314-cp314-musllinux_1_1_x86_64.whl", hash = "sha256:7593ac6f40831d7961cb67633c39b9fef6689a211d7919e958f45710504f52d3", size = 508194, upload-time = "2025-10-17T11:30:20.719Z" },
    { url = "https://files.pythonhosted.org/packages/09/49/4d1657355d7f5c9e783083a03a3f07d5858efa6916a7d9634d07db1c23bd/jiter-0.11.1-cp314-cp314-win32.whl", hash = "sha256:87202ec6ff9626ff5f9351507def98fcf0df60e9a146308e8ab221432228f4ea", size = 203961, upload-time = "2025-10-17T11:30:22.073Z" },
    { url = "https://files.pythonhosted.org/packages/76/bd/f063bd5cc2712e7ca3cf6beda50894418fc0cfeb3f6ff45a12d87af25996/jiter-0.11.1-cp314-cp314-win_amd64.whl", hash = "sha256:a5dd268f6531a182c89d0dd9a3f8848e86e92dfff4201b77a18e6b98aa59798c", size = 202804, upload-time = "2025-10-17T11:30:23.452Z" },
    { url = "https://files.pythonhosted.org/packages/52/ca/4d84193dfafef1020bf0bedd5e1a8d0e89cb67c54b8519040effc694964b/jiter-0.11.1-cp314-cp314-win_arm64.whl", hash = "sha256:5d761f863f912a44748a21b5c4979c04252588ded8d1d2760976d2e42cd8d991", size = 188001, upload-time = "2025-10-17T11:30:24.915Z" },
    { url = "https://files.pythonhosted.org/packages/d5/fa/3b05e5c9d32efc770a8510eeb0b071c42ae93a5b576fd91cee9af91689a1/jiter-0.11.1-cp314-cp314t-macosx_11_0_arm64.whl", hash = "sha256:2cc5a3965285ddc33e0cab933e96b640bc9ba5940cea27ebbbf6695e72d6511c", size = 312561, upload-time = "2025-10-17T11:30:26.742Z" },
    { url = "https://files.pythonhosted.org/packages/50/d3/335822eb216154ddb79a130cbdce88fdf5c3e2b43dc5dba1fd95c485aaf5/jiter-0.11.1-cp314-cp314t-manylinux_2_17_aarch64.manylinux2014_aarch64.whl", hash = "sha256:6b572b3636a784c2768b2342f36a23078c8d3aa6d8a30745398b1bab58a6f1a8", size = 344551, upload-time = "2025-10-17T11:30:28.252Z" },
    { url = "https://files.pythonhosted.org/packages/31/6d/a0bed13676b1398f9b3ba61f32569f20a3ff270291161100956a577b2dd3/jiter-0.11.1-cp314-cp314t-manylinux_2_17_armv7l.manylinux2014_armv7l.whl", hash = "sha256:ad93e3d67a981f96596d65d2298fe8d1aa649deb5374a2fb6a434410ee11915e", size = 363051, upload-time = "2025-10-17T11:30:30.009Z" },
    { url = "https://files.pythonhosted.org/packages/a4/03/313eda04aa08545a5a04ed5876e52f49ab76a4d98e54578896ca3e16313e/jiter-0.11.1-cp314-cp314t-manylinux_2_17_ppc64le.manylinux2014_ppc64le.whl", hash = "sha256:a83097ce379e202dcc3fe3fc71a16d523d1ee9192c8e4e854158f96b3efe3f2f", size = 485897, upload-time = "2025-10-17T11:30:31.429Z" },
    { url = "https://files.pythonhosted.org/packages/5f/13/a1011b9d325e40b53b1b96a17c010b8646013417f3902f97a86325b19299/jiter-0.11.1-cp314-cp314t-manylinux_2_17_s390x.manylinux2014_s390x.whl", hash = "sha256:7042c51e7fbeca65631eb0c332f90c0c082eab04334e7ccc28a8588e8e2804d9", size = 375224, upload-time = "2025-10-17T11:30:33.18Z" },
    { url = "https://files.pythonhosted.org/packages/92/da/1b45026b19dd39b419e917165ff0ea629dbb95f374a3a13d2df95e40a6ac/jiter-0.11.1-cp314-cp314t-manylinux_2_17_x86_64.manylinux2014_x86_64.whl", hash = "sha256:0a68d679c0e47649a61df591660507608adc2652442de7ec8276538ac46abe08", size = 356606, upload-time = "2025-10-17T11:30:34.572Z" },
    { url = "https://files.pythonhosted.org/packages/7a/0c/9acb0e54d6a8ba59ce923a180ebe824b4e00e80e56cefde86cc8e0a948be/jiter-0.11.1-cp314-cp314t-manylinux_2_5_i686.manylinux1_i686.whl", hash = "sha256:a1b0da75dbf4b6ec0b3c9e604d1ee8beaf15bc046fff7180f7d89e3cdbd3bb51", size = 384003, upload-time = "2025-10-17T11:30:35.987Z" },
    { url = "https://files.pythonhosted.org/packages/3f/2b/e5a5fe09d6da2145e4eed651e2ce37f3c0cf8016e48b1d302e21fb1628b7/jiter-0.11.1-cp314-cp314t-musllinux_1_1_aarch64.whl", hash = "sha256:69dd514bf0fa31c62147d6002e5ca2b3e7ef5894f5ac6f0a19752385f4e89437", size = 516946, upload-time = "2025-10-17T11:30:37.425Z" },
    { url = "https://files.pythonhosted.org/packages/5f/fe/db936e16e0228d48eb81f9934e8327e9fde5185e84f02174fcd22a01be87/jiter-0.11.1-cp314-cp314t-musllinux_1_1_x86_64.whl", hash = "sha256:bb31ac0b339efa24c0ca606febd8b77ef11c58d09af1b5f2be4c99e907b11111", size = 507614, upload-time = "2025-10-17T11:30:38.977Z" },
    { url = "https://files.pythonhosted.org/packages/86/db/c4438e8febfb303486d13c6b72f5eb71cf851e300a0c1f0b4140018dd31f/jiter-0.11.1-cp314-cp314t-win32.whl", hash = "sha256:b2ce0d6156a1d3ad41da3eec63b17e03e296b78b0e0da660876fccfada86d2f7", size = 204043, upload-time = "2025-10-17T11:30:40.308Z" },
    { url = "https://files.pythonhosted.org/packages/36/59/81badb169212f30f47f817dfaabf965bc9b8204fed906fab58104ee541f9/jiter-0.11.1-cp314-cp314t-win_amd64.whl", hash = "sha256:f4db07d127b54c4a2d43b4cf05ff0193e4f73e0dd90c74037e16df0b29f666e1", size = 204046, upload-time = "2025-10-17T11:30:41.692Z" },
    { url = "https://files.pythonhosted.org/packages/dd/01/43f7b4eb61db3e565574c4c5714685d042fb652f9eef7e5a3de6aafa943a/jiter-0.11.1-cp314-cp314t-win_arm64.whl", hash = "sha256:28e4fdf2d7ebfc935523e50d1efa3970043cfaa161674fe66f9642409d001dfe", size = 188069, upload-time = "2025-10-17T11:30:43.23Z" },
    { url = "https://files.pythonhosted.org/packages/a6/bc/950dd7f170c6394b6fdd73f989d9e729bd98907bcc4430ef080a72d06b77/jiter-0.11.1-graalpy312-graalpy250_312_native-macosx_10_12_x86_64.whl", hash = "sha256:0d4d6993edc83cf75e8c6828a8d6ce40a09ee87e38c7bfba6924f39e1337e21d", size = 302626, upload-time = "2025-10-17T11:31:09.645Z" },
    { url = "https://files.pythonhosted.org/packages/3a/65/43d7971ca82ee100b7b9b520573eeef7eabc0a45d490168ebb9a9b5bb8b2/jiter-0.11.1-graalpy312-graalpy250_312_native-macosx_11_0_arm64.whl", hash = "sha256:f78d151c83a87a6cf5461d5ee55bc730dd9ae227377ac6f115b922989b95f838", size = 297034, upload-time = "2025-10-17T11:31:10.975Z" },
    { url = "https://files.pythonhosted.org/packages/19/4c/000e1e0c0c67e96557a279f8969487ea2732d6c7311698819f977abae837/jiter-0.11.1-graalpy312-graalpy250_312_native-manylinux_2_17_aarch64.manylinux2014_aarch64.whl", hash = "sha256:c9022974781155cd5521d5cb10997a03ee5e31e8454c9d999dcdccd253f2353f", size = 337328, upload-time = "2025-10-17T11:31:12.399Z" },
    { url = "https://files.pythonhosted.org/packages/d9/71/71408b02c6133153336d29fa3ba53000f1e1a3f78bb2fc2d1a1865d2e743/jiter-0.11.1-graalpy312-graalpy250_312_native-manylinux_2_17_x86_64.manylinux2014_x86_64.whl", hash = "sha256:18c77aaa9117510d5bdc6a946baf21b1f0cfa58ef04d31c8d016f206f2118960", size = 343697, upload-time = "2025-10-17T11:31:13.773Z" },
]

[[package]]
name = "jsonschema"
version = "4.25.1"
source = { registry = "https://pypi.org/simple" }
dependencies = [
    { name = "attrs" },
    { name = "jsonschema-specifications" },
    { name = "referencing" },
    { name = "rpds-py" },
]
sdist = { url = "https://files.pythonhosted.org/packages/74/69/f7185de793a29082a9f3c7728268ffb31cb5095131a9c139a74078e27336/jsonschema-4.25.1.tar.gz", hash = "sha256:e4a9655ce0da0c0b67a085847e00a3a51449e1157f4f75e9fb5aa545e122eb85", size = 357342, upload-time = "2025-08-18T17:03:50.038Z" }
wheels = [
    { url = "https://files.pythonhosted.org/packages/bf/9c/8c95d856233c1f82500c2450b8c68576b4cf1c871db3afac5c34ff84e6fd/jsonschema-4.25.1-py3-none-any.whl", hash = "sha256:3fba0169e345c7175110351d456342c364814cfcf3b964ba4587f22915230a63", size = 90040, upload-time = "2025-08-18T17:03:48.373Z" },
]

[[package]]
name = "jsonschema-specifications"
version = "2025.9.1"
source = { registry = "https://pypi.org/simple" }
dependencies = [
    { name = "referencing" },
]
sdist = { url = "https://files.pythonhosted.org/packages/19/74/a633ee74eb36c44aa6d1095e7cc5569bebf04342ee146178e2d36600708b/jsonschema_specifications-2025.9.1.tar.gz", hash = "sha256:b540987f239e745613c7a9176f3edb72b832a4ac465cf02712288397832b5e8d", size = 32855, upload-time = "2025-09-08T01:34:59.186Z" }
wheels = [
    { url = "https://files.pythonhosted.org/packages/41/45/1a4ed80516f02155c51f51e8cedb3c1902296743db0bbc66608a0db2814f/jsonschema_specifications-2025.9.1-py3-none-any.whl", hash = "sha256:98802fee3a11ee76ecaca44429fda8a41bff98b00a0f2838151b113f210cc6fe", size = 18437, upload-time = "2025-09-08T01:34:57.871Z" },
]

[[package]]
name = "markdown-it-py"
version = "4.0.0"
source = { registry = "https://pypi.org/simple" }
dependencies = [
    { name = "mdurl" },
]
sdist = { url = "https://files.pythonhosted.org/packages/5b/f5/4ec618ed16cc4f8fb3b701563655a69816155e79e24a17b651541804721d/markdown_it_py-4.0.0.tar.gz", hash = "sha256:cb0a2b4aa34f932c007117b194e945bd74e0ec24133ceb5bac59009cda1cb9f3", size = 73070, upload-time = "2025-08-11T12:57:52.854Z" }
wheels = [
    { url = "https://files.pythonhosted.org/packages/94/54/e7d793b573f298e1c9013b8c4dade17d481164aa517d1d7148619c2cedbf/markdown_it_py-4.0.0-py3-none-any.whl", hash = "sha256:87327c59b172c5011896038353a81343b6754500a08cd7a4973bb48c6d578147", size = 87321, upload-time = "2025-08-11T12:57:51.923Z" },
]

[[package]]
name = "mdurl"
version = "0.1.2"
source = { registry = "https://pypi.org/simple" }
sdist = { url = "https://files.pythonhosted.org/packages/d6/54/cfe61301667036ec958cb99bd3efefba235e65cdeb9c84d24a8293ba1d90/mdurl-0.1.2.tar.gz", hash = "sha256:bb413d29f5eea38f31dd4754dd7377d4465116fb207585f97bf925588687c1ba", size = 8729, upload-time = "2022-08-14T12:40:10.846Z" }
wheels = [
    { url = "https://files.pythonhosted.org/packages/b3/38/89ba8ad64ae25be8de66a6d463314cf1eb366222074cfda9ee839c56a4b4/mdurl-0.1.2-py3-none-any.whl", hash = "sha256:84008a41e51615a49fc9966191ff91509e3c40b939176e643fd50a5c2196b8f8", size = 9979, upload-time = "2022-08-14T12:40:09.779Z" },
]

[[package]]
name = "mypy"
version = "1.18.2"
source = { registry = "https://pypi.org/simple" }
dependencies = [
    { name = "mypy-extensions" },
    { name = "pathspec" },
    { name = "typing-extensions" },
]
sdist = { url = "https://files.pythonhosted.org/packages/c0/77/8f0d0001ffad290cef2f7f216f96c814866248a0b92a722365ed54648e7e/mypy-1.18.2.tar.gz", hash = "sha256:06a398102a5f203d7477b2923dda3634c36727fa5c237d8f859ef90c42a9924b", size = 3448846, upload-time = "2025-09-19T00:11:10.519Z" }
wheels = [
    { url = "https://files.pythonhosted.org/packages/07/06/dfdd2bc60c66611dd8335f463818514733bc763e4760dee289dcc33df709/mypy-1.18.2-cp312-cp312-macosx_10_13_x86_64.whl", hash = "sha256:33eca32dd124b29400c31d7cf784e795b050ace0e1f91b8dc035672725617e34", size = 12908273, upload-time = "2025-09-19T00:10:58.321Z" },
    { url = "https://files.pythonhosted.org/packages/81/14/6a9de6d13a122d5608e1a04130724caf9170333ac5a924e10f670687d3eb/mypy-1.18.2-cp312-cp312-macosx_11_0_arm64.whl", hash = "sha256:a3c47adf30d65e89b2dcd2fa32f3aeb5e94ca970d2c15fcb25e297871c8e4764", size = 11920910, upload-time = "2025-09-19T00:10:20.043Z" },
    { url = "https://files.pythonhosted.org/packages/5f/a9/b29de53e42f18e8cc547e38daa9dfa132ffdc64f7250e353f5c8cdd44bee/mypy-1.18.2-cp312-cp312-manylinux2014_aarch64.manylinux_2_17_aarch64.manylinux_2_28_aarch64.whl", hash = "sha256:5d6c838e831a062f5f29d11c9057c6009f60cb294fea33a98422688181fe2893", size = 12465585, upload-time = "2025-09-19T00:10:33.005Z" },
    { url = "https://files.pythonhosted.org/packages/77/ae/6c3d2c7c61ff21f2bee938c917616c92ebf852f015fb55917fd6e2811db2/mypy-1.18.2-cp312-cp312-manylinux2014_x86_64.manylinux_2_17_x86_64.manylinux_2_28_x86_64.whl", hash = "sha256:01199871b6110a2ce984bde85acd481232d17413868c9807e95c1b0739a58914", size = 13348562, upload-time = "2025-09-19T00:10:11.51Z" },
    { url = "https://files.pythonhosted.org/packages/4d/31/aec68ab3b4aebdf8f36d191b0685d99faa899ab990753ca0fee60fb99511/mypy-1.18.2-cp312-cp312-musllinux_1_2_x86_64.whl", hash = "sha256:a2afc0fa0b0e91b4599ddfe0f91e2c26c2b5a5ab263737e998d6817874c5f7c8", size = 13533296, upload-time = "2025-09-19T00:10:06.568Z" },
    { url = "https://files.pythonhosted.org/packages/9f/83/abcb3ad9478fca3ebeb6a5358bb0b22c95ea42b43b7789c7fb1297ca44f4/mypy-1.18.2-cp312-cp312-win_amd64.whl", hash = "sha256:d8068d0afe682c7c4897c0f7ce84ea77f6de953262b12d07038f4d296d547074", size = 9828828, upload-time = "2025-09-19T00:10:28.203Z" },
    { url = "https://files.pythonhosted.org/packages/5f/04/7f462e6fbba87a72bc8097b93f6842499c428a6ff0c81dd46948d175afe8/mypy-1.18.2-cp313-cp313-macosx_10_13_x86_64.whl", hash = "sha256:07b8b0f580ca6d289e69209ec9d3911b4a26e5abfde32228a288eb79df129fcc", size = 12898728, upload-time = "2025-09-19T00:10:01.33Z" },
    { url = "https://files.pythonhosted.org/packages/99/5b/61ed4efb64f1871b41fd0b82d29a64640f3516078f6c7905b68ab1ad8b13/mypy-1.18.2-cp313-cp313-macosx_11_0_arm64.whl", hash = "sha256:ed4482847168439651d3feee5833ccedbf6657e964572706a2adb1f7fa4dfe2e", size = 11910758, upload-time = "2025-09-19T00:10:42.607Z" },
    { url = "https://files.pythonhosted.org/packages/3c/46/d297d4b683cc89a6e4108c4250a6a6b717f5fa96e1a30a7944a6da44da35/mypy-1.18.2-cp313-cp313-manylinux2014_aarch64.manylinux_2_17_aarch64.manylinux_2_28_aarch64.whl", hash = "sha256:c3ad2afadd1e9fea5cf99a45a822346971ede8685cc581ed9cd4d42eaf940986", size = 12475342, upload-time = "2025-09-19T00:11:00.371Z" },
    { url = "https://files.pythonhosted.org/packages/83/45/4798f4d00df13eae3bfdf726c9244bcb495ab5bd588c0eed93a2f2dd67f3/mypy-1.18.2-cp313-cp313-manylinux2014_x86_64.manylinux_2_17_x86_64.manylinux_2_28_x86_64.whl", hash = "sha256:a431a6f1ef14cf8c144c6b14793a23ec4eae3db28277c358136e79d7d062f62d", size = 13338709, upload-time = "2025-09-19T00:11:03.358Z" },
    { url = "https://files.pythonhosted.org/packages/d7/09/479f7358d9625172521a87a9271ddd2441e1dab16a09708f056e97007207/mypy-1.18.2-cp313-cp313-musllinux_1_2_x86_64.whl", hash = "sha256:7ab28cc197f1dd77a67e1c6f35cd1f8e8b73ed2217e4fc005f9e6a504e46e7ba", size = 13529806, upload-time = "2025-09-19T00:10:26.073Z" },
    { url = "https://files.pythonhosted.org/packages/71/cf/ac0f2c7e9d0ea3c75cd99dff7aec1c9df4a1376537cb90e4c882267ee7e9/mypy-1.18.2-cp313-cp313-win_amd64.whl", hash = "sha256:0e2785a84b34a72ba55fb5daf079a1003a34c05b22238da94fcae2bbe46f3544", size = 9833262, upload-time = "2025-09-19T00:10:40.035Z" },
    { url = "https://files.pythonhosted.org/packages/5a/0c/7d5300883da16f0063ae53996358758b2a2df2a09c72a5061fa79a1f5006/mypy-1.18.2-cp314-cp314-macosx_10_13_x86_64.whl", hash = "sha256:62f0e1e988ad41c2a110edde6c398383a889d95b36b3e60bcf155f5164c4fdce", size = 12893775, upload-time = "2025-09-19T00:10:03.814Z" },
    { url = "https://files.pythonhosted.org/packages/50/df/2cffbf25737bdb236f60c973edf62e3e7b4ee1c25b6878629e88e2cde967/mypy-1.18.2-cp314-cp314-macosx_11_0_arm64.whl", hash = "sha256:8795a039bab805ff0c1dfdb8cd3344642c2b99b8e439d057aba30850b8d3423d", size = 11936852, upload-time = "2025-09-19T00:10:51.631Z" },
    { url = "https://files.pythonhosted.org/packages/be/50/34059de13dd269227fb4a03be1faee6e2a4b04a2051c82ac0a0b5a773c9a/mypy-1.18.2-cp314-cp314-manylinux2014_aarch64.manylinux_2_17_aarch64.manylinux_2_28_aarch64.whl", hash = "sha256:6ca1e64b24a700ab5ce10133f7ccd956a04715463d30498e64ea8715236f9c9c", size = 12480242, upload-time = "2025-09-19T00:11:07.955Z" },
    { url = "https://files.pythonhosted.org/packages/5b/11/040983fad5132d85914c874a2836252bbc57832065548885b5bb5b0d4359/mypy-1.18.2-cp314-cp314-manylinux2014_x86_64.manylinux_2_17_x86_64.manylinux_2_28_x86_64.whl", hash = "sha256:d924eef3795cc89fecf6bedc6ed32b33ac13e8321344f6ddbf8ee89f706c05cb", size = 13326683, upload-time = "2025-09-19T00:09:55.572Z" },
    { url = "https://files.pythonhosted.org/packages/e9/ba/89b2901dd77414dd7a8c8729985832a5735053be15b744c18e4586e506ef/mypy-1.18.2-cp314-cp314-musllinux_1_2_x86_64.whl", hash = "sha256:20c02215a080e3a2be3aa50506c67242df1c151eaba0dcbc1e4e557922a26075", size = 13514749, upload-time = "2025-09-19T00:10:44.827Z" },
    { url = "https://files.pythonhosted.org/packages/25/bc/cc98767cffd6b2928ba680f3e5bc969c4152bf7c2d83f92f5a504b92b0eb/mypy-1.18.2-cp314-cp314-win_amd64.whl", hash = "sha256:749b5f83198f1ca64345603118a6f01a4e99ad4bf9d103ddc5a3200cc4614adf", size = 9982959, upload-time = "2025-09-19T00:10:37.344Z" },
    { url = "https://files.pythonhosted.org/packages/87/e3/be76d87158ebafa0309946c4a73831974d4d6ab4f4ef40c3b53a385a66fd/mypy-1.18.2-py3-none-any.whl", hash = "sha256:22a1748707dd62b58d2ae53562ffc4d7f8bcc727e8ac7cbc69c053ddc874d47e", size = 2352367, upload-time = "2025-09-19T00:10:15.489Z" },
]

[[package]]
name = "mypy-extensions"
version = "1.1.0"
source = { registry = "https://pypi.org/simple" }
sdist = { url = "https://files.pythonhosted.org/packages/a2/6e/371856a3fb9d31ca8dac321cda606860fa4548858c0cc45d9d1d4ca2628b/mypy_extensions-1.1.0.tar.gz", hash = "sha256:52e68efc3284861e772bbcd66823fde5ae21fd2fdb51c62a211403730b916558", size = 6343, upload-time = "2025-04-22T14:54:24.164Z" }
wheels = [
    { url = "https://files.pythonhosted.org/packages/79/7b/2c79738432f5c924bef5071f933bcc9efd0473bac3b4aa584a6f7c1c8df8/mypy_extensions-1.1.0-py3-none-any.whl", hash = "sha256:1be4cccdb0f2482337c4743e60421de3a356cd97508abadd57d47403e94f5505", size = 4963, upload-time = "2025-04-22T14:54:22.983Z" },
]

[[package]]
name = "openai"
version = "2.6.0"
source = { registry = "https://pypi.org/simple" }
dependencies = [
    { name = "anyio" },
    { name = "distro" },
    { name = "httpx" },
    { name = "jiter" },
    { name = "pydantic" },
    { name = "sniffio" },
    { name = "tqdm" },
    { name = "typing-extensions" },
]
sdist = { url = "https://files.pythonhosted.org/packages/ee/c7/e42bcd89dfd47fec8a30b9e20f93e512efdbfbb3391b05bbb79a2fb295fa/openai-2.6.0.tar.gz", hash = "sha256:f119faf7fc07d7e558c1e7c32c873e241439b01bd7480418234291ee8c8f4b9d", size = 592904, upload-time = "2025-10-20T17:17:24.588Z" }
wheels = [
    { url = "https://files.pythonhosted.org/packages/c0/0a/58e9dcd34abe273eaeac3807a8483073767b5609d01bb78ea2f048e515a0/openai-2.6.0-py3-none-any.whl", hash = "sha256:f33fa12070fe347b5787a7861c8dd397786a4a17e1c3186e239338dac7e2e743", size = 1005403, upload-time = "2025-10-20T17:17:22.091Z" },
]

[[package]]
name = "packaging"
version = "25.0"
source = { registry = "https://pypi.org/simple" }
sdist = { url = "https://files.pythonhosted.org/packages/a1/d4/1fc4078c65507b51b96ca8f8c3ba19e6a61c8253c72794544580a7b6c24d/packaging-25.0.tar.gz", hash = "sha256:d443872c98d677bf60f6a1f2f8c1cb748e8fe762d2bf9d3148b5599295b0fc4f", size = 165727, upload-time = "2025-04-19T11:48:59.673Z" }
wheels = [
    { url = "https://files.pythonhosted.org/packages/20/12/38679034af332785aac8774540895e234f4d07f7545804097de4b666afd8/packaging-25.0-py3-none-any.whl", hash = "sha256:29572ef2b1f17581046b3a2227d5c611fb25ec70ca1ba8554b24b0e69331a484", size = 66469, upload-time = "2025-04-19T11:48:57.875Z" },
]

[[package]]
name = "pathspec"
version = "0.12.1"
source = { registry = "https://pypi.org/simple" }
sdist = { url = "https://files.pythonhosted.org/packages/ca/bc/f35b8446f4531a7cb215605d100cd88b7ac6f44ab3fc94870c120ab3adbf/pathspec-0.12.1.tar.gz", hash = "sha256:a482d51503a1ab33b1c67a6c3813a26953dbdc71c31dacaef9a838c4e29f5712", size = 51043, upload-time = "2023-12-10T22:30:45Z" }
wheels = [
    { url = "https://files.pythonhosted.org/packages/cc/20/ff623b09d963f88bfde16306a54e12ee5ea43e9b597108672ff3a408aad6/pathspec-0.12.1-py3-none-any.whl", hash = "sha256:a0d503e138a4c123b27490a4f7beda6a01c6f288df0e4a8b79c7eb0dc7b4cc08", size = 31191, upload-time = "2023-12-10T22:30:43.14Z" },
]

[[package]]
name = "pluggy"
version = "1.6.0"
source = { registry = "https://pypi.org/simple" }
sdist = { url = "https://files.pythonhosted.org/packages/f9/e2/3e91f31a7d2b083fe6ef3fa267035b518369d9511ffab804f839851d2779/pluggy-1.6.0.tar.gz", hash = "sha256:7dcc130b76258d33b90f61b658791dede3486c3e6bfb003ee5c9bfb396dd22f3", size = 69412, upload-time = "2025-05-15T12:30:07.975Z" }
wheels = [
    { url = "https://files.pythonhosted.org/packages/54/20/4d324d65cc6d9205fabedc306948156824eb9f0ee1633355a8f7ec5c66bf/pluggy-1.6.0-py3-none-any.whl", hash = "sha256:e920276dd6813095e9377c0bc5566d94c932c33b27a3e3945d8389c374dd4746", size = 20538, upload-time = "2025-05-15T12:30:06.134Z" },
]

[[package]]
name = "proto-plus"
version = "1.26.1"
source = { registry = "https://pypi.org/simple" }
dependencies = [
    { name = "protobuf" },
]
sdist = { url = "https://files.pythonhosted.org/packages/f4/ac/87285f15f7cce6d4a008f33f1757fb5a13611ea8914eb58c3d0d26243468/proto_plus-1.26.1.tar.gz", hash = "sha256:21a515a4c4c0088a773899e23c7bbade3d18f9c66c73edd4c7ee3816bc96a012", size = 56142, upload-time = "2025-03-10T15:54:38.843Z" }
wheels = [
    { url = "https://files.pythonhosted.org/packages/4e/6d/280c4c2ce28b1593a19ad5239c8b826871fc6ec275c21afc8e1820108039/proto_plus-1.26.1-py3-none-any.whl", hash = "sha256:13285478c2dcf2abb829db158e1047e2f1e8d63a077d94263c2b88b043c75a66", size = 50163, upload-time = "2025-03-10T15:54:37.335Z" },
]

[[package]]
name = "protobuf"
version = "5.29.5"
source = { registry = "https://pypi.org/simple" }
sdist = { url = "https://files.pythonhosted.org/packages/43/29/d09e70352e4e88c9c7a198d5645d7277811448d76c23b00345670f7c8a38/protobuf-5.29.5.tar.gz", hash = "sha256:bc1463bafd4b0929216c35f437a8e28731a2b7fe3d98bb77a600efced5a15c84", size = 425226, upload-time = "2025-05-28T23:51:59.82Z" }
wheels = [
    { url = "https://files.pythonhosted.org/packages/5f/11/6e40e9fc5bba02988a214c07cf324595789ca7820160bfd1f8be96e48539/protobuf-5.29.5-cp310-abi3-win32.whl", hash = "sha256:3f1c6468a2cfd102ff4703976138844f78ebd1fb45f49011afc5139e9e283079", size = 422963, upload-time = "2025-05-28T23:51:41.204Z" },
    { url = "https://files.pythonhosted.org/packages/81/7f/73cefb093e1a2a7c3ffd839e6f9fcafb7a427d300c7f8aef9c64405d8ac6/protobuf-5.29.5-cp310-abi3-win_amd64.whl", hash = "sha256:3f76e3a3675b4a4d867b52e4a5f5b78a2ef9565549d4037e06cf7b0942b1d3fc", size = 434818, upload-time = "2025-05-28T23:51:44.297Z" },
    { url = "https://files.pythonhosted.org/packages/dd/73/10e1661c21f139f2c6ad9b23040ff36fee624310dc28fba20d33fdae124c/protobuf-5.29.5-cp38-abi3-macosx_10_9_universal2.whl", hash = "sha256:e38c5add5a311f2a6eb0340716ef9b039c1dfa428b28f25a7838ac329204a671", size = 418091, upload-time = "2025-05-28T23:51:45.907Z" },
    { url = "https://files.pythonhosted.org/packages/6c/04/98f6f8cf5b07ab1294c13f34b4e69b3722bb609c5b701d6c169828f9f8aa/protobuf-5.29.5-cp38-abi3-manylinux2014_aarch64.whl", hash = "sha256:fa18533a299d7ab6c55a238bf8629311439995f2e7eca5caaff08663606e9015", size = 319824, upload-time = "2025-05-28T23:51:47.545Z" },
    { url = "https://files.pythonhosted.org/packages/85/e4/07c80521879c2d15f321465ac24c70efe2381378c00bf5e56a0f4fbac8cd/protobuf-5.29.5-cp38-abi3-manylinux2014_x86_64.whl", hash = "sha256:63848923da3325e1bf7e9003d680ce6e14b07e55d0473253a690c3a8b8fd6e61", size = 319942, upload-time = "2025-05-28T23:51:49.11Z" },
    { url = "https://files.pythonhosted.org/packages/7e/cc/7e77861000a0691aeea8f4566e5d3aa716f2b1dece4a24439437e41d3d25/protobuf-5.29.5-py3-none-any.whl", hash = "sha256:6cf42630262c59b2d8de33954443d94b746c952b01434fc58a417fdbd2e84bd5", size = 172823, upload-time = "2025-05-28T23:51:58.157Z" },
]

[[package]]
name = "pyasn1"
version = "0.6.1"
source = { registry = "https://pypi.org/simple" }
sdist = { url = "https://files.pythonhosted.org/packages/ba/e9/01f1a64245b89f039897cb0130016d79f77d52669aae6ee7b159a6c4c018/pyasn1-0.6.1.tar.gz", hash = "sha256:6f580d2bdd84365380830acf45550f2511469f673cb4a5ae3857a3170128b034", size = 145322, upload-time = "2024-09-10T22:41:42.55Z" }
wheels = [
    { url = "https://files.pythonhosted.org/packages/c8/f1/d6a797abb14f6283c0ddff96bbdd46937f64122b8c925cab503dd37f8214/pyasn1-0.6.1-py3-none-any.whl", hash = "sha256:0d632f46f2ba09143da3a8afe9e33fb6f92fa2320ab7e886e2d0f7672af84629", size = 83135, upload-time = "2024-09-11T16:00:36.122Z" },
]

[[package]]
name = "pyasn1-modules"
version = "0.4.2"
source = { registry = "https://pypi.org/simple" }
dependencies = [
    { name = "pyasn1" },
]
sdist = { url = "https://files.pythonhosted.org/packages/e9/e6/78ebbb10a8c8e4b61a59249394a4a594c1a7af95593dc933a349c8d00964/pyasn1_modules-0.4.2.tar.gz", hash = "sha256:677091de870a80aae844b1ca6134f54652fa2c8c5a52aa396440ac3106e941e6", size = 307892, upload-time = "2025-03-28T02:41:22.17Z" }
wheels = [
    { url = "https://files.pythonhosted.org/packages/47/8d/d529b5d697919ba8c11ad626e835d4039be708a35b0d22de83a269a6682c/pyasn1_modules-0.4.2-py3-none-any.whl", hash = "sha256:29253a9207ce32b64c3ac6600edc75368f98473906e8fd1043bd6b5b1de2c14a", size = 181259, upload-time = "2025-03-28T02:41:19.028Z" },
]

[[package]]
name = "pycparser"
version = "2.23"
source = { registry = "https://pypi.org/simple" }
sdist = { url = "https://files.pythonhosted.org/packages/fe/cf/d2d3b9f5699fb1e4615c8e32ff220203e43b248e1dfcc6736ad9057731ca/pycparser-2.23.tar.gz", hash = "sha256:78816d4f24add8f10a06d6f05b4d424ad9e96cfebf68a4ddc99c65c0720d00c2", size = 173734, upload-time = "2025-09-09T13:23:47.91Z" }
wheels = [
    { url = "https://files.pythonhosted.org/packages/a0/e3/59cd50310fc9b59512193629e1984c1f95e5c8ae6e5d8c69532ccc65a7fe/pycparser-2.23-py3-none-any.whl", hash = "sha256:e5c6e8d3fbad53479cab09ac03729e0a9faf2bee3db8208a550daf5af81a5934", size = 118140, upload-time = "2025-09-09T13:23:46.651Z" },
]

[[package]]
name = "pydantic"
version = "2.12.3"
source = { registry = "https://pypi.org/simple" }
dependencies = [
    { name = "annotated-types" },
    { name = "pydantic-core" },
    { name = "typing-extensions" },
    { name = "typing-inspection" },
]
sdist = { url = "https://files.pythonhosted.org/packages/f3/1e/4f0a3233767010308f2fd6bd0814597e3f63f1dc98304a9112b8759df4ff/pydantic-2.12.3.tar.gz", hash = "sha256:1da1c82b0fc140bb0103bc1441ffe062154c8d38491189751ee00fd8ca65ce74", size = 819383, upload-time = "2025-10-17T15:04:21.222Z" }
wheels = [
    { url = "https://files.pythonhosted.org/packages/a1/6b/83661fa77dcefa195ad5f8cd9af3d1a7450fd57cc883ad04d65446ac2029/pydantic-2.12.3-py3-none-any.whl", hash = "sha256:6986454a854bc3bc6e5443e1369e06a3a456af9d339eda45510f517d9ea5c6bf", size = 462431, upload-time = "2025-10-17T15:04:19.346Z" },
]

[[package]]
name = "pydantic-core"
version = "2.41.4"
source = { registry = "https://pypi.org/simple" }
dependencies = [
    { name = "typing-extensions" },
]
sdist = { url = "https://files.pythonhosted.org/packages/df/18/d0944e8eaaa3efd0a91b0f1fc537d3be55ad35091b6a87638211ba691964/pydantic_core-2.41.4.tar.gz", hash = "sha256:70e47929a9d4a1905a67e4b687d5946026390568a8e952b92824118063cee4d5", size = 457557, upload-time = "2025-10-14T10:23:47.909Z" }
wheels = [
    { url = "https://files.pythonhosted.org/packages/e9/81/d3b3e95929c4369d30b2a66a91db63c8ed0a98381ae55a45da2cd1cc1288/pydantic_core-2.41.4-cp312-cp312-macosx_10_12_x86_64.whl", hash = "sha256:ab06d77e053d660a6faaf04894446df7b0a7e7aba70c2797465a0a1af00fc887", size = 2099043, upload-time = "2025-10-14T10:20:28.561Z" },
    { url = "https://files.pythonhosted.org/packages/58/da/46fdac49e6717e3a94fc9201403e08d9d61aa7a770fab6190b8740749047/pydantic_core-2.41.4-cp312-cp312-macosx_11_0_arm64.whl", hash = "sha256:c53ff33e603a9c1179a9364b0a24694f183717b2e0da2b5ad43c316c956901b2", size = 1910699, upload-time = "2025-10-14T10:20:30.217Z" },
    { url = "https://files.pythonhosted.org/packages/1e/63/4d948f1b9dd8e991a5a98b77dd66c74641f5f2e5225fee37994b2e07d391/pydantic_core-2.41.4-cp312-cp312-manylinux_2_17_aarch64.manylinux2014_aarch64.whl", hash = "sha256:304c54176af2c143bd181d82e77c15c41cbacea8872a2225dd37e6544dce9999", size = 1952121, upload-time = "2025-10-14T10:20:32.246Z" },
    { url = "https://files.pythonhosted.org/packages/b2/a7/e5fc60a6f781fc634ecaa9ecc3c20171d238794cef69ae0af79ac11b89d7/pydantic_core-2.41.4-cp312-cp312-manylinux_2_17_armv7l.manylinux2014_armv7l.whl", hash = "sha256:025ba34a4cf4fb32f917d5d188ab5e702223d3ba603be4d8aca2f82bede432a4", size = 2041590, upload-time = "2025-10-14T10:20:34.332Z" },
    { url = "https://files.pythonhosted.org/packages/70/69/dce747b1d21d59e85af433428978a1893c6f8a7068fa2bb4a927fba7a5ff/pydantic_core-2.41.4-cp312-cp312-manylinux_2_17_ppc64le.manylinux2014_ppc64le.whl", hash = "sha256:b9f5f30c402ed58f90c70e12eff65547d3ab74685ffe8283c719e6bead8ef53f", size = 2219869, upload-time = "2025-10-14T10:20:35.965Z" },
    { url = "https://files.pythonhosted.org/packages/83/6a/c070e30e295403bf29c4df1cb781317b6a9bac7cd07b8d3acc94d501a63c/pydantic_core-2.41.4-cp312-cp312-manylinux_2_17_s390x.manylinux2014_s390x.whl", hash = "sha256:dd96e5d15385d301733113bcaa324c8bcf111275b7675a9c6e88bfb19fc05e3b", size = 2345169, upload-time = "2025-10-14T10:20:37.627Z" },
    { url = "https://files.pythonhosted.org/packages/f0/83/06d001f8043c336baea7fd202a9ac7ad71f87e1c55d8112c50b745c40324/pydantic_core-2.41.4-cp312-cp312-manylinux_2_17_x86_64.manylinux2014_x86_64.whl", hash = "sha256:98f348cbb44fae6e9653c1055db7e29de67ea6a9ca03a5fa2c2e11a47cff0e47", size = 2070165, upload-time = "2025-10-14T10:20:39.246Z" },
    { url = "https://files.pythonhosted.org/packages/14/0a/e567c2883588dd12bcbc110232d892cf385356f7c8a9910311ac997ab715/pydantic_core-2.41.4-cp312-cp312-manylinux_2_5_i686.manylinux1_i686.whl", hash = "sha256:ec22626a2d14620a83ca583c6f5a4080fa3155282718b6055c2ea48d3ef35970", size = 2189067, upload-time = "2025-10-14T10:20:41.015Z" },
    { url = "https://files.pythonhosted.org/packages/f4/1d/3d9fca34273ba03c9b1c5289f7618bc4bd09c3ad2289b5420481aa051a99/pydantic_core-2.41.4-cp312-cp312-musllinux_1_1_aarch64.whl", hash = "sha256:3a95d4590b1f1a43bf33ca6d647b990a88f4a3824a8c4572c708f0b45a5290ed", size = 2132997, upload-time = "2025-10-14T10:20:43.106Z" },
    { url = "https://files.pythonhosted.org/packages/52/70/d702ef7a6cd41a8afc61f3554922b3ed8d19dd54c3bd4bdbfe332e610827/pydantic_core-2.41.4-cp312-cp312-musllinux_1_1_armv7l.whl", hash = "sha256:f9672ab4d398e1b602feadcffcdd3af44d5f5e6ddc15bc7d15d376d47e8e19f8", size = 2307187, upload-time = "2025-10-14T10:20:44.849Z" },
    { url = "https://files.pythonhosted.org/packages/68/4c/c06be6e27545d08b802127914156f38d10ca287a9e8489342793de8aae3c/pydantic_core-2.41.4-cp312-cp312-musllinux_1_1_x86_64.whl", hash = "sha256:84d8854db5f55fead3b579f04bda9a36461dab0730c5d570e1526483e7bb8431", size = 2305204, upload-time = "2025-10-14T10:20:46.781Z" },
    { url = "https://files.pythonhosted.org/packages/b0/e5/35ae4919bcd9f18603419e23c5eaf32750224a89d41a8df1a3704b69f77e/pydantic_core-2.41.4-cp312-cp312-win32.whl", hash = "sha256:9be1c01adb2ecc4e464392c36d17f97e9110fbbc906bcbe1c943b5b87a74aabd", size = 1972536, upload-time = "2025-10-14T10:20:48.39Z" },
    { url = "https://files.pythonhosted.org/packages/1e/c2/49c5bb6d2a49eb2ee3647a93e3dae7080c6409a8a7558b075027644e879c/pydantic_core-2.41.4-cp312-cp312-win_amd64.whl", hash = "sha256:d682cf1d22bab22a5be08539dca3d1593488a99998f9f412137bc323179067ff", size = 2031132, upload-time = "2025-10-14T10:20:50.421Z" },
    { url = "https://files.pythonhosted.org/packages/06/23/936343dbcba6eec93f73e95eb346810fc732f71ba27967b287b66f7b7097/pydantic_core-2.41.4-cp312-cp312-win_arm64.whl", hash = "sha256:833eebfd75a26d17470b58768c1834dfc90141b7afc6eb0429c21fc5a21dcfb8", size = 1969483, upload-time = "2025-10-14T10:20:52.35Z" },
    { url = "https://files.pythonhosted.org/packages/13/d0/c20adabd181a029a970738dfe23710b52a31f1258f591874fcdec7359845/pydantic_core-2.41.4-cp313-cp313-macosx_10_12_x86_64.whl", hash = "sha256:85e050ad9e5f6fe1004eec65c914332e52f429bc0ae12d6fa2092407a462c746", size = 2105688, upload-time = "2025-10-14T10:20:54.448Z" },
    { url = "https://files.pythonhosted.org/packages/00/b6/0ce5c03cec5ae94cca220dfecddc453c077d71363b98a4bbdb3c0b22c783/pydantic_core-2.41.4-cp313-cp313-macosx_11_0_arm64.whl", hash = "sha256:e7393f1d64792763a48924ba31d1e44c2cfbc05e3b1c2c9abb4ceeadd912cced", size = 1910807, upload-time = "2025-10-14T10:20:56.115Z" },
    { url = "https://files.pythonhosted.org/packages/68/3e/800d3d02c8beb0b5c069c870cbb83799d085debf43499c897bb4b4aaff0d/pydantic_core-2.41.4-cp313-cp313-manylinux_2_17_aarch64.manylinux2014_aarch64.whl", hash = "sha256:94dab0940b0d1fb28bcab847adf887c66a27a40291eedf0b473be58761c9799a", size = 1956669, upload-time = "2025-10-14T10:20:57.874Z" },
    { url = "https://files.pythonhosted.org/packages/60/a4/24271cc71a17f64589be49ab8bd0751f6a0a03046c690df60989f2f95c2c/pydantic_core-2.41.4-cp313-cp313-manylinux_2_17_armv7l.manylinux2014_armv7l.whl", hash = "sha256:de7c42f897e689ee6f9e93c4bec72b99ae3b32a2ade1c7e4798e690ff5246e02", size = 2051629, upload-time = "2025-10-14T10:21:00.006Z" },
    { url = "https://files.pythonhosted.org/packages/68/de/45af3ca2f175d91b96bfb62e1f2d2f1f9f3b14a734afe0bfeff079f78181/pydantic_core-2.41.4-cp313-cp313-manylinux_2_17_ppc64le.manylinux2014_ppc64le.whl", hash = "sha256:664b3199193262277b8b3cd1e754fb07f2c6023289c815a1e1e8fb415cb247b1", size = 2224049, upload-time = "2025-10-14T10:21:01.801Z" },
    { url = "https://files.pythonhosted.org/packages/af/8f/ae4e1ff84672bf869d0a77af24fd78387850e9497753c432875066b5d622/pydantic_core-2.41.4-cp313-cp313-manylinux_2_17_s390x.manylinux2014_s390x.whl", hash = "sha256:d95b253b88f7d308b1c0b417c4624f44553ba4762816f94e6986819b9c273fb2", size = 2342409, upload-time = "2025-10-14T10:21:03.556Z" },
    { url = "https://files.pythonhosted.org/packages/18/62/273dd70b0026a085c7b74b000394e1ef95719ea579c76ea2f0cc8893736d/pydantic_core-2.41.4-cp313-cp313-manylinux_2_17_x86_64.manylinux2014_x86_64.whl", hash = "sha256:a1351f5bbdbbabc689727cb91649a00cb9ee7203e0a6e54e9f5ba9e22e384b84", size = 2069635, upload-time = "2025-10-14T10:21:05.385Z" },
    { url = "https://files.pythonhosted.org/packages/30/03/cf485fff699b4cdaea469bc481719d3e49f023241b4abb656f8d422189fc/pydantic_core-2.41.4-cp313-cp313-manylinux_2_5_i686.manylinux1_i686.whl", hash = "sha256:1affa4798520b148d7182da0615d648e752de4ab1a9566b7471bc803d88a062d", size = 2194284, upload-time = "2025-10-14T10:21:07.122Z" },
    { url = "https://files.pythonhosted.org/packages/f9/7e/c8e713db32405dfd97211f2fc0a15d6bf8adb7640f3d18544c1f39526619/pydantic_core-2.41.4-cp313-cp313-musllinux_1_1_aarch64.whl", hash = "sha256:7b74e18052fea4aa8dea2fb7dbc23d15439695da6cbe6cfc1b694af1115df09d", size = 2137566, upload-time = "2025-10-14T10:21:08.981Z" },
    { url = "https://files.pythonhosted.org/packages/04/f7/db71fd4cdccc8b75990f79ccafbbd66757e19f6d5ee724a6252414483fb4/pydantic_core-2.41.4-cp313-cp313-musllinux_1_1_armv7l.whl", hash = "sha256:285b643d75c0e30abda9dc1077395624f314a37e3c09ca402d4015ef5979f1a2", size = 2316809, upload-time = "2025-10-14T10:21:10.805Z" },
    { url = "https://files.pythonhosted.org/packages/76/63/a54973ddb945f1bca56742b48b144d85c9fc22f819ddeb9f861c249d5464/pydantic_core-2.41.4-cp313-cp313-musllinux_1_1_x86_64.whl", hash = "sha256:f52679ff4218d713b3b33f88c89ccbf3a5c2c12ba665fb80ccc4192b4608dbab", size = 2311119, upload-time = "2025-10-14T10:21:12.583Z" },
    { url = "https://files.pythonhosted.org/packages/f8/03/5d12891e93c19218af74843a27e32b94922195ded2386f7b55382f904d2f/pydantic_core-2.41.4-cp313-cp313-win32.whl", hash = "sha256:ecde6dedd6fff127c273c76821bb754d793be1024bc33314a120f83a3c69460c", size = 1981398, upload-time = "2025-10-14T10:21:14.584Z" },
    { url = "https://files.pythonhosted.org/packages/be/d8/fd0de71f39db91135b7a26996160de71c073d8635edfce8b3c3681be0d6d/pydantic_core-2.41.4-cp313-cp313-win_amd64.whl", hash = "sha256:d081a1f3800f05409ed868ebb2d74ac39dd0c1ff6c035b5162356d76030736d4", size = 2030735, upload-time = "2025-10-14T10:21:16.432Z" },
    { url = "https://files.pythonhosted.org/packages/72/86/c99921c1cf6650023c08bfab6fe2d7057a5142628ef7ccfa9921f2dda1d5/pydantic_core-2.41.4-cp313-cp313-win_arm64.whl", hash = "sha256:f8e49c9c364a7edcbe2a310f12733aad95b022495ef2a8d653f645e5d20c1564", size = 1973209, upload-time = "2025-10-14T10:21:18.213Z" },
    { url = "https://files.pythonhosted.org/packages/36/0d/b5706cacb70a8414396efdda3d72ae0542e050b591119e458e2490baf035/pydantic_core-2.41.4-cp313-cp313t-macosx_11_0_arm64.whl", hash = "sha256:ed97fd56a561f5eb5706cebe94f1ad7c13b84d98312a05546f2ad036bafe87f4", size = 1877324, upload-time = "2025-10-14T10:21:20.363Z" },
    { url = "https://files.pythonhosted.org/packages/de/2d/cba1fa02cfdea72dfb3a9babb067c83b9dff0bbcb198368e000a6b756ea7/pydantic_core-2.41.4-cp313-cp313t-manylinux_2_17_aarch64.manylinux2014_aarch64.whl", hash = "sha256:a870c307bf1ee91fc58a9a61338ff780d01bfae45922624816878dce784095d2", size = 1884515, upload-time = "2025-10-14T10:21:22.339Z" },
    { url = "https://files.pythonhosted.org/packages/07/ea/3df927c4384ed9b503c9cc2d076cf983b4f2adb0c754578dfb1245c51e46/pydantic_core-2.41.4-cp313-cp313t-manylinux_2_17_x86_64.manylinux2014_x86_64.whl", hash = "sha256:d25e97bc1f5f8f7985bdc2335ef9e73843bb561eb1fa6831fdfc295c1c2061cf", size = 2042819, upload-time = "2025-10-14T10:21:26.683Z" },
    { url = "https://files.pythonhosted.org/packages/6a/ee/df8e871f07074250270a3b1b82aad4cd0026b588acd5d7d3eb2fcb1471a3/pydantic_core-2.41.4-cp313-cp313t-win_amd64.whl", hash = "sha256:d405d14bea042f166512add3091c1af40437c2e7f86988f3915fabd27b1e9cd2", size = 1995866, upload-time = "2025-10-14T10:21:28.951Z" },
    { url = "https://files.pythonhosted.org/packages/fc/de/b20f4ab954d6d399499c33ec4fafc46d9551e11dc1858fb7f5dca0748ceb/pydantic_core-2.41.4-cp313-cp313t-win_arm64.whl", hash = "sha256:19f3684868309db5263a11bace3c45d93f6f24afa2ffe75a647583df22a2ff89", size = 1970034, upload-time = "2025-10-14T10:21:30.869Z" },
    { url = "https://files.pythonhosted.org/packages/54/28/d3325da57d413b9819365546eb9a6e8b7cbd9373d9380efd5f74326143e6/pydantic_core-2.41.4-cp314-cp314-macosx_10_12_x86_64.whl", hash = "sha256:e9205d97ed08a82ebb9a307e92914bb30e18cdf6f6b12ca4bedadb1588a0bfe1", size = 2102022, upload-time = "2025-10-14T10:21:32.809Z" },
    { url = "https://files.pythonhosted.org/packages/9e/24/b58a1bc0d834bf1acc4361e61233ee217169a42efbdc15a60296e13ce438/pydantic_core-2.41.4-cp314-cp314-macosx_11_0_arm64.whl", hash = "sha256:82df1f432b37d832709fbcc0e24394bba04a01b6ecf1ee87578145c19cde12ac", size = 1905495, upload-time = "2025-10-14T10:21:34.812Z" },
    { url = "https://files.pythonhosted.org/packages/fb/a4/71f759cc41b7043e8ecdaab81b985a9b6cad7cec077e0b92cff8b71ecf6b/pydantic_core-2.41.4-cp314-cp314-manylinux_2_17_aarch64.manylinux2014_aarch64.whl", hash = "sha256:fc3b4cc4539e055cfa39a3763c939f9d409eb40e85813257dcd761985a108554", size = 1956131, upload-time = "2025-10-14T10:21:36.924Z" },
    { url = "https://files.pythonhosted.org/packages/b0/64/1e79ac7aa51f1eec7c4cda8cbe456d5d09f05fdd68b32776d72168d54275/pydantic_core-2.41.4-cp314-cp314-manylinux_2_17_armv7l.manylinux2014_armv7l.whl", hash = "sha256:b1eb1754fce47c63d2ff57fdb88c351a6c0150995890088b33767a10218eaa4e", size = 2052236, upload-time = "2025-10-14T10:21:38.927Z" },
    { url = "https://files.pythonhosted.org/packages/e9/e3/a3ffc363bd4287b80f1d43dc1c28ba64831f8dfc237d6fec8f2661138d48/pydantic_core-2.41.4-cp314-cp314-manylinux_2_17_ppc64le.manylinux2014_ppc64le.whl", hash = "sha256:e6ab5ab30ef325b443f379ddb575a34969c333004fca5a1daa0133a6ffaad616", size = 2223573, upload-time = "2025-10-14T10:21:41.574Z" },
    { url = "https://files.pythonhosted.org/packages/28/27/78814089b4d2e684a9088ede3790763c64693c3d1408ddc0a248bc789126/pydantic_core-2.41.4-cp314-cp314-manylinux_2_17_s390x.manylinux2014_s390x.whl", hash = "sha256:31a41030b1d9ca497634092b46481b937ff9397a86f9f51bd41c4767b6fc04af", size = 2342467, upload-time = "2025-10-14T10:21:44.018Z" },
    { url = "https://files.pythonhosted.org/packages/92/97/4de0e2a1159cb85ad737e03306717637842c88c7fd6d97973172fb183149/pydantic_core-2.41.4-cp314-cp314-manylinux_2_17_x86_64.manylinux2014_x86_64.whl", hash = "sha256:a44ac1738591472c3d020f61c6df1e4015180d6262ebd39bf2aeb52571b60f12", size = 2063754, upload-time = "2025-10-14T10:21:46.466Z" },
    { url = "https://files.pythonhosted.org/packages/0f/50/8cb90ce4b9efcf7ae78130afeb99fd1c86125ccdf9906ef64b9d42f37c25/pydantic_core-2.41.4-cp314-cp314-manylinux_2_5_i686.manylinux1_i686.whl", hash = "sha256:d72f2b5e6e82ab8f94ea7d0d42f83c487dc159c5240d8f83beae684472864e2d", size = 2196754, upload-time = "2025-10-14T10:21:48.486Z" },
    { url = "https://files.pythonhosted.org/packages/34/3b/ccdc77af9cd5082723574a1cc1bcae7a6acacc829d7c0a06201f7886a109/pydantic_core-2.41.4-cp314-cp314-musllinux_1_1_aarch64.whl", hash = "sha256:c4d1e854aaf044487d31143f541f7aafe7b482ae72a022c664b2de2e466ed0ad", size = 2137115, upload-time = "2025-10-14T10:21:50.63Z" },
    { url = "https://files.pythonhosted.org/packages/ca/ba/e7c7a02651a8f7c52dc2cff2b64a30c313e3b57c7d93703cecea76c09b71/pydantic_core-2.41.4-cp314-cp314-musllinux_1_1_armv7l.whl", hash = "sha256:b568af94267729d76e6ee5ececda4e283d07bbb28e8148bb17adad93d025d25a", size = 2317400, upload-time = "2025-10-14T10:21:52.959Z" },
    { url = "https://files.pythonhosted.org/packages/2c/ba/6c533a4ee8aec6b812c643c49bb3bd88d3f01e3cebe451bb85512d37f00f/pydantic_core-2.41.4-cp314-cp314-musllinux_1_1_x86_64.whl", hash = "sha256:6d55fb8b1e8929b341cc313a81a26e0d48aa3b519c1dbaadec3a6a2b4fcad025", size = 2312070, upload-time = "2025-10-14T10:21:55.419Z" },
    { url = "https://files.pythonhosted.org/packages/22/ae/f10524fcc0ab8d7f96cf9a74c880243576fd3e72bd8ce4f81e43d22bcab7/pydantic_core-2.41.4-cp314-cp314-win32.whl", hash = "sha256:5b66584e549e2e32a1398df11da2e0a7eff45d5c2d9db9d5667c5e6ac764d77e", size = 1982277, upload-time = "2025-10-14T10:21:57.474Z" },
    { url = "https://files.pythonhosted.org/packages/b4/dc/e5aa27aea1ad4638f0c3fb41132f7eb583bd7420ee63204e2d4333a3bbf9/pydantic_core-2.41.4-cp314-cp314-win_amd64.whl", hash = "sha256:557a0aab88664cc552285316809cab897716a372afaf8efdbef756f8b890e894", size = 2024608, upload-time = "2025-10-14T10:21:59.557Z" },
    { url = "https://files.pythonhosted.org/packages/3e/61/51d89cc2612bd147198e120a13f150afbf0bcb4615cddb049ab10b81b79e/pydantic_core-2.41.4-cp314-cp314-win_arm64.whl", hash = "sha256:3f1ea6f48a045745d0d9f325989d8abd3f1eaf47dd00485912d1a3a63c623a8d", size = 1967614, upload-time = "2025-10-14T10:22:01.847Z" },
    { url = "https://files.pythonhosted.org/packages/0d/c2/472f2e31b95eff099961fa050c376ab7156a81da194f9edb9f710f68787b/pydantic_core-2.41.4-cp314-cp314t-macosx_11_0_arm64.whl", hash = "sha256:6c1fe4c5404c448b13188dd8bd2ebc2bdd7e6727fa61ff481bcc2cca894018da", size = 1876904, upload-time = "2025-10-14T10:22:04.062Z" },
    { url = "https://files.pythonhosted.org/packages/4a/07/ea8eeb91173807ecdae4f4a5f4b150a520085b35454350fc219ba79e66a3/pydantic_core-2.41.4-cp314-cp314t-manylinux_2_17_aarch64.manylinux2014_aarch64.whl", hash = "sha256:523e7da4d43b113bf8e7b49fa4ec0c35bf4fe66b2230bfc5c13cc498f12c6c3e", size = 1882538, upload-time = "2025-10-14T10:22:06.39Z" },
    { url = "https://files.pythonhosted.org/packages/1e/29/b53a9ca6cd366bfc928823679c6a76c7a4c69f8201c0ba7903ad18ebae2f/pydantic_core-2.41.4-cp314-cp314t-manylinux_2_17_x86_64.manylinux2014_x86_64.whl", hash = "sha256:5729225de81fb65b70fdb1907fcf08c75d498f4a6f15af005aabb1fdadc19dfa", size = 2041183, upload-time = "2025-10-14T10:22:08.812Z" },
    { url = "https://files.pythonhosted.org/packages/c7/3d/f8c1a371ceebcaf94d6dd2d77c6cf4b1c078e13a5837aee83f760b4f7cfd/pydantic_core-2.41.4-cp314-cp314t-win_amd64.whl", hash = "sha256:de2cfbb09e88f0f795fd90cf955858fc2c691df65b1f21f0aa00b99f3fbc661d", size = 1993542, upload-time = "2025-10-14T10:22:11.332Z" },
    { url = "https://files.pythonhosted.org/packages/8a/ac/9fc61b4f9d079482a290afe8d206b8f490e9fd32d4fc03ed4fc698214e01/pydantic_core-2.41.4-cp314-cp314t-win_arm64.whl", hash = "sha256:d34f950ae05a83e0ede899c595f312ca976023ea1db100cd5aa188f7005e3ab0", size = 1973897, upload-time = "2025-10-14T10:22:13.444Z" },
    { url = "https://files.pythonhosted.org/packages/c4/48/ae937e5a831b7c0dc646b2ef788c27cd003894882415300ed21927c21efa/pydantic_core-2.41.4-graalpy312-graalpy250_312_native-macosx_10_12_x86_64.whl", hash = "sha256:4f5d640aeebb438517150fdeec097739614421900e4a08db4a3ef38898798537", size = 2112087, upload-time = "2025-10-14T10:22:56.818Z" },
    { url = "https://files.pythonhosted.org/packages/5e/db/6db8073e3d32dae017da7e0d16a9ecb897d0a4d92e00634916e486097961/pydantic_core-2.41.4-graalpy312-graalpy250_312_native-macosx_11_0_arm64.whl", hash = "sha256:4a9ab037b71927babc6d9e7fc01aea9e66dc2a4a34dff06ef0724a4049629f94", size = 1920387, upload-time = "2025-10-14T10:22:59.342Z" },
    { url = "https://files.pythonhosted.org/packages/0d/c1/dd3542d072fcc336030d66834872f0328727e3b8de289c662faa04aa270e/pydantic_core-2.41.4-graalpy312-graalpy250_312_native-manylinux_2_17_aarch64.manylinux2014_aarch64.whl", hash = "sha256:e4dab9484ec605c3016df9ad4fd4f9a390bc5d816a3b10c6550f8424bb80b18c", size = 1951495, upload-time = "2025-10-14T10:23:02.089Z" },
    { url = "https://files.pythonhosted.org/packages/2b/c6/db8d13a1f8ab3f1eb08c88bd00fd62d44311e3456d1e85c0e59e0a0376e7/pydantic_core-2.41.4-graalpy312-graalpy250_312_native-manylinux_2_17_x86_64.manylinux2014_x86_64.whl", hash = "sha256:bd8a5028425820731d8c6c098ab642d7b8b999758e24acae03ed38a66eca8335", size = 2139008, upload-time = "2025-10-14T10:23:04.539Z" },
]

[[package]]
name = "pydantic-settings"
version = "2.11.0"
source = { registry = "https://pypi.org/simple" }
dependencies = [
    { name = "pydantic" },
    { name = "python-dotenv" },
    { name = "typing-inspection" },
]
sdist = { url = "https://files.pythonhosted.org/packages/20/c5/dbbc27b814c71676593d1c3f718e6cd7d4f00652cefa24b75f7aa3efb25e/pydantic_settings-2.11.0.tar.gz", hash = "sha256:d0e87a1c7d33593beb7194adb8470fc426e95ba02af83a0f23474a04c9a08180", size = 188394, upload-time = "2025-09-24T14:19:11.764Z" }
wheels = [
    { url = "https://files.pythonhosted.org/packages/83/d6/887a1ff844e64aa823fb4905978d882a633cfe295c32eacad582b78a7d8b/pydantic_settings-2.11.0-py3-none-any.whl", hash = "sha256:fe2cea3413b9530d10f3a5875adffb17ada5c1e1bab0b2885546d7310415207c", size = 48608, upload-time = "2025-09-24T14:19:10.015Z" },
]

[[package]]
name = "pygments"
version = "2.19.2"
source = { registry = "https://pypi.org/simple" }
sdist = { url = "https://files.pythonhosted.org/packages/b0/77/a5b8c569bf593b0140bde72ea885a803b82086995367bf2037de0159d924/pygments-2.19.2.tar.gz", hash = "sha256:636cb2477cec7f8952536970bc533bc43743542f70392ae026374600add5b887", size = 4968631, upload-time = "2025-06-21T13:39:12.283Z" }
wheels = [
    { url = "https://files.pythonhosted.org/packages/c7/21/705964c7812476f378728bdf590ca4b771ec72385c533964653c68e86bdc/pygments-2.19.2-py3-none-any.whl", hash = "sha256:86540386c03d588bb81d44bc3928634ff26449851e99741617ecb9037ee5ec0b", size = 1225217, upload-time = "2025-06-21T13:39:07.939Z" },
]

[[package]]
name = "pyparsing"
version = "3.2.5"
source = { registry = "https://pypi.org/simple" }
sdist = { url = "https://files.pythonhosted.org/packages/f2/a5/181488fc2b9d093e3972d2a472855aae8a03f000592dbfce716a512b3359/pyparsing-3.2.5.tar.gz", hash = "sha256:2df8d5b7b2802ef88e8d016a2eb9c7aeaa923529cd251ed0fe4608275d4105b6", size = 1099274, upload-time = "2025-09-21T04:11:06.277Z" }
wheels = [
    { url = "https://files.pythonhosted.org/packages/10/5e/1aa9a93198c6b64513c9d7752de7422c06402de6600a8767da1524f9570b/pyparsing-3.2.5-py3-none-any.whl", hash = "sha256:e38a4f02064cf41fe6593d328d0512495ad1f3d8a91c4f73fc401b3079a59a5e", size = 113890, upload-time = "2025-09-21T04:11:04.117Z" },
]

[[package]]
name = "pytest"
version = "8.4.2"
source = { registry = "https://pypi.org/simple" }
dependencies = [
    { name = "colorama", marker = "sys_platform == 'win32'" },
    { name = "iniconfig" },
    { name = "packaging" },
    { name = "pluggy" },
    { name = "pygments" },
]
sdist = { url = "https://files.pythonhosted.org/packages/a3/5c/00a0e072241553e1a7496d638deababa67c5058571567b92a7eaa258397c/pytest-8.4.2.tar.gz", hash = "sha256:86c0d0b93306b961d58d62a4db4879f27fe25513d4b969df351abdddb3c30e01", size = 1519618, upload-time = "2025-09-04T14:34:22.711Z" }
wheels = [
    { url = "https://files.pythonhosted.org/packages/a8/a4/20da314d277121d6534b3a980b29035dcd51e6744bd79075a6ce8fa4eb8d/pytest-8.4.2-py3-none-any.whl", hash = "sha256:872f880de3fc3a5bdc88a11b39c9710c3497a547cfa9320bc3c5e62fbf272e79", size = 365750, upload-time = "2025-09-04T14:34:20.226Z" },
]

[[package]]
name = "pytest-asyncio"
version = "1.2.0"
source = { registry = "https://pypi.org/simple" }
dependencies = [
    { name = "pytest" },
    { name = "typing-extensions", marker = "python_full_version < '3.13'" },
]
sdist = { url = "https://files.pythonhosted.org/packages/42/86/9e3c5f48f7b7b638b216e4b9e645f54d199d7abbbab7a64a13b4e12ba10f/pytest_asyncio-1.2.0.tar.gz", hash = "sha256:c609a64a2a8768462d0c99811ddb8bd2583c33fd33cf7f21af1c142e824ffb57", size = 50119, upload-time = "2025-09-12T07:33:53.816Z" }
wheels = [
    { url = "https://files.pythonhosted.org/packages/04/93/2fa34714b7a4ae72f2f8dad66ba17dd9a2c793220719e736dda28b7aec27/pytest_asyncio-1.2.0-py3-none-any.whl", hash = "sha256:8e17ae5e46d8e7efe51ab6494dd2010f4ca8dae51652aa3c8d55acf50bfb2e99", size = 15095, upload-time = "2025-09-12T07:33:52.639Z" },
]

[[package]]
name = "pytest-cov"
version = "7.0.0"
source = { registry = "https://pypi.org/simple" }
dependencies = [
    { name = "coverage" },
    { name = "pluggy" },
    { name = "pytest" },
]
sdist = { url = "https://files.pythonhosted.org/packages/5e/f7/c933acc76f5208b3b00089573cf6a2bc26dc80a8aece8f52bb7d6b1855ca/pytest_cov-7.0.0.tar.gz", hash = "sha256:33c97eda2e049a0c5298e91f519302a1334c26ac65c1a483d6206fd458361af1", size = 54328, upload-time = "2025-09-09T10:57:02.113Z" }
wheels = [
    { url = "https://files.pythonhosted.org/packages/ee/49/1377b49de7d0c1ce41292161ea0f721913fa8722c19fb9c1e3aa0367eecb/pytest_cov-7.0.0-py3-none-any.whl", hash = "sha256:3b8e9558b16cc1479da72058bdecf8073661c7f57f7d3c5f22a1c23507f2d861", size = 22424, upload-time = "2025-09-09T10:57:00.695Z" },
]

[[package]]
name = "python-dotenv"
version = "1.1.1"
source = { registry = "https://pypi.org/simple" }
sdist = { url = "https://files.pythonhosted.org/packages/f6/b0/4bc07ccd3572a2f9df7e6782f52b0c6c90dcbb803ac4a167702d7d0dfe1e/python_dotenv-1.1.1.tar.gz", hash = "sha256:a8a6399716257f45be6a007360200409fce5cda2661e3dec71d23dc15f6189ab", size = 41978, upload-time = "2025-06-24T04:21:07.341Z" }
wheels = [
    { url = "https://files.pythonhosted.org/packages/5f/ed/539768cf28c661b5b068d66d96a2f155c4971a5d55684a514c1a0e0dec2f/python_dotenv-1.1.1-py3-none-any.whl", hash = "sha256:31f23644fe2602f88ff55e1f5c79ba497e01224ee7737937930c448e4d0e24dc", size = 20556, upload-time = "2025-06-24T04:21:06.073Z" },
]

[[package]]
name = "pyyaml"
version = "6.0.3"
source = { registry = "https://pypi.org/simple" }
sdist = { url = "https://files.pythonhosted.org/packages/05/8e/961c0007c59b8dd7729d542c61a4d537767a59645b82a0b521206e1e25c2/pyyaml-6.0.3.tar.gz", hash = "sha256:d76623373421df22fb4cf8817020cbb7ef15c725b9d5e45f17e189bfc384190f", size = 130960, upload-time = "2025-09-25T21:33:16.546Z" }
wheels = [
    { url = "https://files.pythonhosted.org/packages/d1/33/422b98d2195232ca1826284a76852ad5a86fe23e31b009c9886b2d0fb8b2/pyyaml-6.0.3-cp312-cp312-macosx_10_13_x86_64.whl", hash = "sha256:7f047e29dcae44602496db43be01ad42fc6f1cc0d8cd6c83d342306c32270196", size = 182063, upload-time = "2025-09-25T21:32:11.445Z" },
    { url = "https://files.pythonhosted.org/packages/89/a0/6cf41a19a1f2f3feab0e9c0b74134aa2ce6849093d5517a0c550fe37a648/pyyaml-6.0.3-cp312-cp312-macosx_11_0_arm64.whl", hash = "sha256:fc09d0aa354569bc501d4e787133afc08552722d3ab34836a80547331bb5d4a0", size = 173973, upload-time = "2025-09-25T21:32:12.492Z" },
    { url = "https://files.pythonhosted.org/packages/ed/23/7a778b6bd0b9a8039df8b1b1d80e2e2ad78aa04171592c8a5c43a56a6af4/pyyaml-6.0.3-cp312-cp312-manylinux2014_aarch64.manylinux_2_17_aarch64.manylinux_2_28_aarch64.whl", hash = "sha256:9149cad251584d5fb4981be1ecde53a1ca46c891a79788c0df828d2f166bda28", size = 775116, upload-time = "2025-09-25T21:32:13.652Z" },
    { url = "https://files.pythonhosted.org/packages/65/30/d7353c338e12baef4ecc1b09e877c1970bd3382789c159b4f89d6a70dc09/pyyaml-6.0.3-cp312-cp312-manylinux2014_s390x.manylinux_2_17_s390x.manylinux_2_28_s390x.whl", hash = "sha256:5fdec68f91a0c6739b380c83b951e2c72ac0197ace422360e6d5a959d8d97b2c", size = 844011, upload-time = "2025-09-25T21:32:15.21Z" },
    { url = "https://files.pythonhosted.org/packages/8b/9d/b3589d3877982d4f2329302ef98a8026e7f4443c765c46cfecc8858c6b4b/pyyaml-6.0.3-cp312-cp312-manylinux2014_x86_64.manylinux_2_17_x86_64.manylinux_2_28_x86_64.whl", hash = "sha256:ba1cc08a7ccde2d2ec775841541641e4548226580ab850948cbfda66a1befcdc", size = 807870, upload-time = "2025-09-25T21:32:16.431Z" },
    { url = "https://files.pythonhosted.org/packages/05/c0/b3be26a015601b822b97d9149ff8cb5ead58c66f981e04fedf4e762f4bd4/pyyaml-6.0.3-cp312-cp312-musllinux_1_2_aarch64.whl", hash = "sha256:8dc52c23056b9ddd46818a57b78404882310fb473d63f17b07d5c40421e47f8e", size = 761089, upload-time = "2025-09-25T21:32:17.56Z" },
    { url = "https://files.pythonhosted.org/packages/be/8e/98435a21d1d4b46590d5459a22d88128103f8da4c2d4cb8f14f2a96504e1/pyyaml-6.0.3-cp312-cp312-musllinux_1_2_x86_64.whl", hash = "sha256:41715c910c881bc081f1e8872880d3c650acf13dfa8214bad49ed4cede7c34ea", size = 790181, upload-time = "2025-09-25T21:32:18.834Z" },
    { url = "https://files.pythonhosted.org/packages/74/93/7baea19427dcfbe1e5a372d81473250b379f04b1bd3c4c5ff825e2327202/pyyaml-6.0.3-cp312-cp312-win32.whl", hash = "sha256:96b533f0e99f6579b3d4d4995707cf36df9100d67e0c8303a0c55b27b5f99bc5", size = 137658, upload-time = "2025-09-25T21:32:20.209Z" },
    { url = "https://files.pythonhosted.org/packages/86/bf/899e81e4cce32febab4fb42bb97dcdf66bc135272882d1987881a4b519e9/pyyaml-6.0.3-cp312-cp312-win_amd64.whl", hash = "sha256:5fcd34e47f6e0b794d17de1b4ff496c00986e1c83f7ab2fb8fcfe9616ff7477b", size = 154003, upload-time = "2025-09-25T21:32:21.167Z" },
    { url = "https://files.pythonhosted.org/packages/1a/08/67bd04656199bbb51dbed1439b7f27601dfb576fb864099c7ef0c3e55531/pyyaml-6.0.3-cp312-cp312-win_arm64.whl", hash = "sha256:64386e5e707d03a7e172c0701abfb7e10f0fb753ee1d773128192742712a98fd", size = 140344, upload-time = "2025-09-25T21:32:22.617Z" },
    { url = "https://files.pythonhosted.org/packages/d1/11/0fd08f8192109f7169db964b5707a2f1e8b745d4e239b784a5a1dd80d1db/pyyaml-6.0.3-cp313-cp313-macosx_10_13_x86_64.whl", hash = "sha256:8da9669d359f02c0b91ccc01cac4a67f16afec0dac22c2ad09f46bee0697eba8", size = 181669, upload-time = "2025-09-25T21:32:23.673Z" },
    { url = "https://files.pythonhosted.org/packages/b1/16/95309993f1d3748cd644e02e38b75d50cbc0d9561d21f390a76242ce073f/pyyaml-6.0.3-cp313-cp313-macosx_11_0_arm64.whl", hash = "sha256:2283a07e2c21a2aa78d9c4442724ec1eb15f5e42a723b99cb3d822d48f5f7ad1", size = 173252, upload-time = "2025-09-25T21:32:25.149Z" },
    { url = "https://files.pythonhosted.org/packages/50/31/b20f376d3f810b9b2371e72ef5adb33879b25edb7a6d072cb7ca0c486398/pyyaml-6.0.3-cp313-cp313-manylinux2014_aarch64.manylinux_2_17_aarch64.manylinux_2_28_aarch64.whl", hash = "sha256:ee2922902c45ae8ccada2c5b501ab86c36525b883eff4255313a253a3160861c", size = 767081, upload-time = "2025-09-25T21:32:26.575Z" },
    { url = "https://files.pythonhosted.org/packages/49/1e/a55ca81e949270d5d4432fbbd19dfea5321eda7c41a849d443dc92fd1ff7/pyyaml-6.0.3-cp313-cp313-manylinux2014_s390x.manylinux_2_17_s390x.manylinux_2_28_s390x.whl", hash = "sha256:a33284e20b78bd4a18c8c2282d549d10bc8408a2a7ff57653c0cf0b9be0afce5", size = 841159, upload-time = "2025-09-25T21:32:27.727Z" },
    { url = "https://files.pythonhosted.org/packages/74/27/e5b8f34d02d9995b80abcef563ea1f8b56d20134d8f4e5e81733b1feceb2/pyyaml-6.0.3-cp313-cp313-manylinux2014_x86_64.manylinux_2_17_x86_64.manylinux_2_28_x86_64.whl", hash = "sha256:0f29edc409a6392443abf94b9cf89ce99889a1dd5376d94316ae5145dfedd5d6", size = 801626, upload-time = "2025-09-25T21:32:28.878Z" },
    { url = "https://files.pythonhosted.org/packages/f9/11/ba845c23988798f40e52ba45f34849aa8a1f2d4af4b798588010792ebad6/pyyaml-6.0.3-cp313-cp313-musllinux_1_2_aarch64.whl", hash = "sha256:f7057c9a337546edc7973c0d3ba84ddcdf0daa14533c2065749c9075001090e6", size = 753613, upload-time = "2025-09-25T21:32:30.178Z" },
    { url = "https://files.pythonhosted.org/packages/3d/e0/7966e1a7bfc0a45bf0a7fb6b98ea03fc9b8d84fa7f2229e9659680b69ee3/pyyaml-6.0.3-cp313-cp313-musllinux_1_2_x86_64.whl", hash = "sha256:eda16858a3cab07b80edaf74336ece1f986ba330fdb8ee0d6c0d68fe82bc96be", size = 794115, upload-time = "2025-09-25T21:32:31.353Z" },
    { url = "https://files.pythonhosted.org/packages/de/94/980b50a6531b3019e45ddeada0626d45fa85cbe22300844a7983285bed3b/pyyaml-6.0.3-cp313-cp313-win32.whl", hash = "sha256:d0eae10f8159e8fdad514efdc92d74fd8d682c933a6dd088030f3834bc8e6b26", size = 137427, upload-time = "2025-09-25T21:32:32.58Z" },
    { url = "https://files.pythonhosted.org/packages/97/c9/39d5b874e8b28845e4ec2202b5da735d0199dbe5b8fb85f91398814a9a46/pyyaml-6.0.3-cp313-cp313-win_amd64.whl", hash = "sha256:79005a0d97d5ddabfeeea4cf676af11e647e41d81c9a7722a193022accdb6b7c", size = 154090, upload-time = "2025-09-25T21:32:33.659Z" },
    { url = "https://files.pythonhosted.org/packages/73/e8/2bdf3ca2090f68bb3d75b44da7bbc71843b19c9f2b9cb9b0f4ab7a5a4329/pyyaml-6.0.3-cp313-cp313-win_arm64.whl", hash = "sha256:5498cd1645aa724a7c71c8f378eb29ebe23da2fc0d7a08071d89469bf1d2defb", size = 140246, upload-time = "2025-09-25T21:32:34.663Z" },
    { url = "https://files.pythonhosted.org/packages/9d/8c/f4bd7f6465179953d3ac9bc44ac1a8a3e6122cf8ada906b4f96c60172d43/pyyaml-6.0.3-cp314-cp314-macosx_10_13_x86_64.whl", hash = "sha256:8d1fab6bb153a416f9aeb4b8763bc0f22a5586065f86f7664fc23339fc1c1fac", size = 181814, upload-time = "2025-09-25T21:32:35.712Z" },
    { url = "https://files.pythonhosted.org/packages/bd/9c/4d95bb87eb2063d20db7b60faa3840c1b18025517ae857371c4dd55a6b3a/pyyaml-6.0.3-cp314-cp314-macosx_11_0_arm64.whl", hash = "sha256:34d5fcd24b8445fadc33f9cf348c1047101756fd760b4dacb5c3e99755703310", size = 173809, upload-time = "2025-09-25T21:32:36.789Z" },
    { url = "https://files.pythonhosted.org/packages/92/b5/47e807c2623074914e29dabd16cbbdd4bf5e9b2db9f8090fa64411fc5382/pyyaml-6.0.3-cp314-cp314-manylinux2014_aarch64.manylinux_2_17_aarch64.manylinux_2_28_aarch64.whl", hash = "sha256:501a031947e3a9025ed4405a168e6ef5ae3126c59f90ce0cd6f2bfc477be31b7", size = 766454, upload-time = "2025-09-25T21:32:37.966Z" },
    { url = "https://files.pythonhosted.org/packages/02/9e/e5e9b168be58564121efb3de6859c452fccde0ab093d8438905899a3a483/pyyaml-6.0.3-cp314-cp314-manylinux2014_s390x.manylinux_2_17_s390x.manylinux_2_28_s390x.whl", hash = "sha256:b3bc83488de33889877a0f2543ade9f70c67d66d9ebb4ac959502e12de895788", size = 836355, upload-time = "2025-09-25T21:32:39.178Z" },
    { url = "https://files.pythonhosted.org/packages/88/f9/16491d7ed2a919954993e48aa941b200f38040928474c9e85ea9e64222c3/pyyaml-6.0.3-cp314-cp314-manylinux2014_x86_64.manylinux_2_17_x86_64.manylinux_2_28_x86_64.whl", hash = "sha256:c458b6d084f9b935061bc36216e8a69a7e293a2f1e68bf956dcd9e6cbcd143f5", size = 794175, upload-time = "2025-09-25T21:32:40.865Z" },
    { url = "https://files.pythonhosted.org/packages/dd/3f/5989debef34dc6397317802b527dbbafb2b4760878a53d4166579111411e/pyyaml-6.0.3-cp314-cp314-musllinux_1_2_aarch64.whl", hash = "sha256:7c6610def4f163542a622a73fb39f534f8c101d690126992300bf3207eab9764", size = 755228, upload-time = "2025-09-25T21:32:42.084Z" },
    { url = "https://files.pythonhosted.org/packages/d7/ce/af88a49043cd2e265be63d083fc75b27b6ed062f5f9fd6cdc223ad62f03e/pyyaml-6.0.3-cp314-cp314-musllinux_1_2_x86_64.whl", hash = "sha256:5190d403f121660ce8d1d2c1bb2ef1bd05b5f68533fc5c2ea899bd15f4399b35", size = 789194, upload-time = "2025-09-25T21:32:43.362Z" },
    { url = "https://files.pythonhosted.org/packages/23/20/bb6982b26a40bb43951265ba29d4c246ef0ff59c9fdcdf0ed04e0687de4d/pyyaml-6.0.3-cp314-cp314-win_amd64.whl", hash = "sha256:4a2e8cebe2ff6ab7d1050ecd59c25d4c8bd7e6f400f5f82b96557ac0abafd0ac", size = 156429, upload-time = "2025-09-25T21:32:57.844Z" },
    { url = "https://files.pythonhosted.org/packages/f4/f4/a4541072bb9422c8a883ab55255f918fa378ecf083f5b85e87fc2b4eda1b/pyyaml-6.0.3-cp314-cp314-win_arm64.whl", hash = "sha256:93dda82c9c22deb0a405ea4dc5f2d0cda384168e466364dec6255b293923b2f3", size = 143912, upload-time = "2025-09-25T21:32:59.247Z" },
    { url = "https://files.pythonhosted.org/packages/7c/f9/07dd09ae774e4616edf6cda684ee78f97777bdd15847253637a6f052a62f/pyyaml-6.0.3-cp314-cp314t-macosx_10_13_x86_64.whl", hash = "sha256:02893d100e99e03eda1c8fd5c441d8c60103fd175728e23e431db1b589cf5ab3", size = 189108, upload-time = "2025-09-25T21:32:44.377Z" },
    { url = "https://files.pythonhosted.org/packages/4e/78/8d08c9fb7ce09ad8c38ad533c1191cf27f7ae1effe5bb9400a46d9437fcf/pyyaml-6.0.3-cp314-cp314t-macosx_11_0_arm64.whl", hash = "sha256:c1ff362665ae507275af2853520967820d9124984e0f7466736aea23d8611fba", size = 183641, upload-time = "2025-09-25T21:32:45.407Z" },
    { url = "https://files.pythonhosted.org/packages/7b/5b/3babb19104a46945cf816d047db2788bcaf8c94527a805610b0289a01c6b/pyyaml-6.0.3-cp314-cp314t-manylinux2014_aarch64.manylinux_2_17_aarch64.manylinux_2_28_aarch64.whl", hash = "sha256:6adc77889b628398debc7b65c073bcb99c4a0237b248cacaf3fe8a557563ef6c", size = 831901, upload-time = "2025-09-25T21:32:48.83Z" },
    { url = "https://files.pythonhosted.org/packages/8b/cc/dff0684d8dc44da4d22a13f35f073d558c268780ce3c6ba1b87055bb0b87/pyyaml-6.0.3-cp314-cp314t-manylinux2014_s390x.manylinux_2_17_s390x.manylinux_2_28_s390x.whl", hash = "sha256:a80cb027f6b349846a3bf6d73b5e95e782175e52f22108cfa17876aaeff93702", size = 861132, upload-time = "2025-09-25T21:32:50.149Z" },
    { url = "https://files.pythonhosted.org/packages/b1/5e/f77dc6b9036943e285ba76b49e118d9ea929885becb0a29ba8a7c75e29fe/pyyaml-6.0.3-cp314-cp314t-manylinux2014_x86_64.manylinux_2_17_x86_64.manylinux_2_28_x86_64.whl", hash = "sha256:00c4bdeba853cc34e7dd471f16b4114f4162dc03e6b7afcc2128711f0eca823c", size = 839261, upload-time = "2025-09-25T21:32:51.808Z" },
    { url = "https://files.pythonhosted.org/packages/ce/88/a9db1376aa2a228197c58b37302f284b5617f56a5d959fd1763fb1675ce6/pyyaml-6.0.3-cp314-cp314t-musllinux_1_2_aarch64.whl", hash = "sha256:66e1674c3ef6f541c35191caae2d429b967b99e02040f5ba928632d9a7f0f065", size = 805272, upload-time = "2025-09-25T21:32:52.941Z" },
    { url = "https://files.pythonhosted.org/packages/da/92/1446574745d74df0c92e6aa4a7b0b3130706a4142b2d1a5869f2eaa423c6/pyyaml-6.0.3-cp314-cp314t-musllinux_1_2_x86_64.whl", hash = "sha256:16249ee61e95f858e83976573de0f5b2893b3677ba71c9dd36b9cf8be9ac6d65", size = 829923, upload-time = "2025-09-25T21:32:54.537Z" },
    { url = "https://files.pythonhosted.org/packages/f0/7a/1c7270340330e575b92f397352af856a8c06f230aa3e76f86b39d01b416a/pyyaml-6.0.3-cp314-cp314t-win_amd64.whl", hash = "sha256:4ad1906908f2f5ae4e5a8ddfce73c320c2a1429ec52eafd27138b7f1cbe341c9", size = 174062, upload-time = "2025-09-25T21:32:55.767Z" },
    { url = "https://files.pythonhosted.org/packages/f1/12/de94a39c2ef588c7e6455cfbe7343d3b2dc9d6b6b2f40c4c6565744c873d/pyyaml-6.0.3-cp314-cp314t-win_arm64.whl", hash = "sha256:ebc55a14a21cb14062aa4162f906cd962b28e2e9ea38f9b4391244cd8de4ae0b", size = 149341, upload-time = "2025-09-25T21:32:56.828Z" },
]

[[package]]
name = "redis"
version = "6.4.0"
source = { registry = "https://pypi.org/simple" }
sdist = { url = "https://files.pythonhosted.org/packages/0d/d6/e8b92798a5bd67d659d51a18170e91c16ac3b59738d91894651ee255ed49/redis-6.4.0.tar.gz", hash = "sha256:b01bc7282b8444e28ec36b261df5375183bb47a07eb9c603f284e89cbc5ef010", size = 4647399, upload-time = "2025-08-07T08:10:11.441Z" }
wheels = [
    { url = "https://files.pythonhosted.org/packages/e8/02/89e2ed7e85db6c93dfa9e8f691c5087df4e3551ab39081a4d7c6d1f90e05/redis-6.4.0-py3-none-any.whl", hash = "sha256:f0544fa9604264e9464cdf4814e7d4830f74b165d52f2a330a760a88dd248b7f", size = 279847, upload-time = "2025-08-07T08:10:09.84Z" },
]

[[package]]
name = "referencing"
version = "0.37.0"
source = { registry = "https://pypi.org/simple" }
dependencies = [
    { name = "attrs" },
    { name = "rpds-py" },
    { name = "typing-extensions", marker = "python_full_version < '3.13'" },
]
sdist = { url = "https://files.pythonhosted.org/packages/22/f5/df4e9027acead3ecc63e50fe1e36aca1523e1719559c499951bb4b53188f/referencing-0.37.0.tar.gz", hash = "sha256:44aefc3142c5b842538163acb373e24cce6632bd54bdb01b21ad5863489f50d8", size = 78036, upload-time = "2025-10-13T15:30:48.871Z" }
wheels = [
    { url = "https://files.pythonhosted.org/packages/2c/58/ca301544e1fa93ed4f80d724bf5b194f6e4b945841c5bfd555878eea9fcb/referencing-0.37.0-py3-none-any.whl", hash = "sha256:381329a9f99628c9069361716891d34ad94af76e461dcb0335825aecc7692231", size = 26766, upload-time = "2025-10-13T15:30:47.625Z" },
]

[[package]]
name = "requests"
version = "2.32.5"
source = { registry = "https://pypi.org/simple" }
dependencies = [
    { name = "certifi" },
    { name = "charset-normalizer" },
    { name = "idna" },
    { name = "urllib3" },
]
sdist = { url = "https://files.pythonhosted.org/packages/c9/74/b3ff8e6c8446842c3f5c837e9c3dfcfe2018ea6ecef224c710c85ef728f4/requests-2.32.5.tar.gz", hash = "sha256:dbba0bac56e100853db0ea71b82b4dfd5fe2bf6d3754a8893c3af500cec7d7cf", size = 134517, upload-time = "2025-08-18T20:46:02.573Z" }
wheels = [
    { url = "https://files.pythonhosted.org/packages/1e/db/4254e3eabe8020b458f1a747140d32277ec7a271daf1d235b70dc0b4e6e3/requests-2.32.5-py3-none-any.whl", hash = "sha256:2462f94637a34fd532264295e186976db0f5d453d1cdd31473c85a6a161affb6", size = 64738, upload-time = "2025-08-18T20:46:00.542Z" },
]

[[package]]
name = "rich"
version = "14.2.0"
source = { registry = "https://pypi.org/simple" }
dependencies = [
    { name = "markdown-it-py" },
    { name = "pygments" },
]
sdist = { url = "https://files.pythonhosted.org/packages/fb/d2/8920e102050a0de7bfabeb4c4614a49248cf8d5d7a8d01885fbb24dc767a/rich-14.2.0.tar.gz", hash = "sha256:73ff50c7c0c1c77c8243079283f4edb376f0f6442433aecb8ce7e6d0b92d1fe4", size = 219990, upload-time = "2025-10-09T14:16:53.064Z" }
wheels = [
    { url = "https://files.pythonhosted.org/packages/25/7a/b0178788f8dc6cafce37a212c99565fa1fe7872c70c6c9c1e1a372d9d88f/rich-14.2.0-py3-none-any.whl", hash = "sha256:76bc51fe2e57d2b1be1f96c524b890b816e334ab4c1e45888799bfaab0021edd", size = 243393, upload-time = "2025-10-09T14:16:51.245Z" },
]

[[package]]
name = "rpds-py"
version = "0.27.1"
source = { registry = "https://pypi.org/simple" }
sdist = { url = "https://files.pythonhosted.org/packages/e9/dd/2c0cbe774744272b0ae725f44032c77bdcab6e8bcf544bffa3b6e70c8dba/rpds_py-0.27.1.tar.gz", hash = "sha256:26a1c73171d10b7acccbded82bf6a586ab8203601e565badc74bbbf8bc5a10f8", size = 27479, upload-time = "2025-08-27T12:16:36.024Z" }
wheels = [
    { url = "https://files.pythonhosted.org/packages/bd/fe/38de28dee5df58b8198c743fe2bea0c785c6d40941b9950bac4cdb71a014/rpds_py-0.27.1-cp312-cp312-macosx_10_12_x86_64.whl", hash = "sha256:ae2775c1973e3c30316892737b91f9283f9908e3cc7625b9331271eaaed7dc90", size = 361887, upload-time = "2025-08-27T12:13:10.233Z" },
    { url = "https://files.pythonhosted.org/packages/7c/9a/4b6c7eedc7dd90986bf0fab6ea2a091ec11c01b15f8ba0a14d3f80450468/rpds_py-0.27.1-cp312-cp312-macosx_11_0_arm64.whl", hash = "sha256:2643400120f55c8a96f7c9d858f7be0c88d383cd4653ae2cf0d0c88f668073e5", size = 345795, upload-time = "2025-08-27T12:13:11.65Z" },
    { url = "https://files.pythonhosted.org/packages/6f/0e/e650e1b81922847a09cca820237b0edee69416a01268b7754d506ade11ad/rpds_py-0.27.1-cp312-cp312-manylinux_2_17_aarch64.manylinux2014_aarch64.whl", hash = "sha256:16323f674c089b0360674a4abd28d5042947d54ba620f72514d69be4ff64845e", size = 385121, upload-time = "2025-08-27T12:13:13.008Z" },
    { url = "https://files.pythonhosted.org/packages/1b/ea/b306067a712988e2bff00dcc7c8f31d26c29b6d5931b461aa4b60a013e33/rpds_py-0.27.1-cp312-cp312-manylinux_2_17_armv7l.manylinux2014_armv7l.whl", hash = "sha256:9a1f4814b65eacac94a00fc9a526e3fdafd78e439469644032032d0d63de4881", size = 398976, upload-time = "2025-08-27T12:13:14.368Z" },
    { url = "https://files.pythonhosted.org/packages/2c/0a/26dc43c8840cb8fe239fe12dbc8d8de40f2365e838f3d395835dde72f0e5/rpds_py-0.27.1-cp312-cp312-manylinux_2_17_ppc64le.manylinux2014_ppc64le.whl", hash = "sha256:7ba32c16b064267b22f1850a34051121d423b6f7338a12b9459550eb2096e7ec", size = 525953, upload-time = "2025-08-27T12:13:15.774Z" },
    { url = "https://files.pythonhosted.org/packages/22/14/c85e8127b573aaf3a0cbd7fbb8c9c99e735a4a02180c84da2a463b766e9e/rpds_py-0.27.1-cp312-cp312-manylinux_2_17_s390x.manylinux2014_s390x.whl", hash = "sha256:e5c20f33fd10485b80f65e800bbe5f6785af510b9f4056c5a3c612ebc83ba6cb", size = 407915, upload-time = "2025-08-27T12:13:17.379Z" },
    { url = "https://files.pythonhosted.org/packages/ed/7b/8f4fee9ba1fb5ec856eb22d725a4efa3deb47f769597c809e03578b0f9d9/rpds_py-0.27.1-cp312-cp312-manylinux_2_17_x86_64.manylinux2014_x86_64.whl", hash = "sha256:466bfe65bd932da36ff279ddd92de56b042f2266d752719beb97b08526268ec5", size = 386883, upload-time = "2025-08-27T12:13:18.704Z" },
    { url = "https://files.pythonhosted.org/packages/86/47/28fa6d60f8b74fcdceba81b272f8d9836ac0340570f68f5df6b41838547b/rpds_py-0.27.1-cp312-cp312-manylinux_2_31_riscv64.whl", hash = "sha256:41e532bbdcb57c92ba3be62c42e9f096431b4cf478da9bc3bc6ce5c38ab7ba7a", size = 405699, upload-time = "2025-08-27T12:13:20.089Z" },
    { url = "https://files.pythonhosted.org/packages/d0/fd/c5987b5e054548df56953a21fe2ebed51fc1ec7c8f24fd41c067b68c4a0a/rpds_py-0.27.1-cp312-cp312-manylinux_2_5_i686.manylinux1_i686.whl", hash = "sha256:f149826d742b406579466283769a8ea448eed82a789af0ed17b0cd5770433444", size = 423713, upload-time = "2025-08-27T12:13:21.436Z" },
    { url = "https://files.pythonhosted.org/packages/ac/ba/3c4978b54a73ed19a7d74531be37a8bcc542d917c770e14d372b8daea186/rpds_py-0.27.1-cp312-cp312-musllinux_1_2_aarch64.whl", hash = "sha256:80c60cfb5310677bd67cb1e85a1e8eb52e12529545441b43e6f14d90b878775a", size = 562324, upload-time = "2025-08-27T12:13:22.789Z" },
    { url = "https://files.pythonhosted.org/packages/b5/6c/6943a91768fec16db09a42b08644b960cff540c66aab89b74be6d4a144ba/rpds_py-0.27.1-cp312-cp312-musllinux_1_2_i686.whl", hash = "sha256:7ee6521b9baf06085f62ba9c7a3e5becffbc32480d2f1b351559c001c38ce4c1", size = 593646, upload-time = "2025-08-27T12:13:24.122Z" },
    { url = "https://files.pythonhosted.org/packages/11/73/9d7a8f4be5f4396f011a6bb7a19fe26303a0dac9064462f5651ced2f572f/rpds_py-0.27.1-cp312-cp312-musllinux_1_2_x86_64.whl", hash = "sha256:a512c8263249a9d68cac08b05dd59d2b3f2061d99b322813cbcc14c3c7421998", size = 558137, upload-time = "2025-08-27T12:13:25.557Z" },
    { url = "https://files.pythonhosted.org/packages/6e/96/6772cbfa0e2485bcceef8071de7821f81aeac8bb45fbfd5542a3e8108165/rpds_py-0.27.1-cp312-cp312-win32.whl", hash = "sha256:819064fa048ba01b6dadc5116f3ac48610435ac9a0058bbde98e569f9e785c39", size = 221343, upload-time = "2025-08-27T12:13:26.967Z" },
    { url = "https://files.pythonhosted.org/packages/67/b6/c82f0faa9af1c6a64669f73a17ee0eeef25aff30bb9a1c318509efe45d84/rpds_py-0.27.1-cp312-cp312-win_amd64.whl", hash = "sha256:d9199717881f13c32c4046a15f024971a3b78ad4ea029e8da6b86e5aa9cf4594", size = 232497, upload-time = "2025-08-27T12:13:28.326Z" },
    { url = "https://files.pythonhosted.org/packages/e1/96/2817b44bd2ed11aebacc9251da03689d56109b9aba5e311297b6902136e2/rpds_py-0.27.1-cp312-cp312-win_arm64.whl", hash = "sha256:33aa65b97826a0e885ef6e278fbd934e98cdcfed80b63946025f01e2f5b29502", size = 222790, upload-time = "2025-08-27T12:13:29.71Z" },
    { url = "https://files.pythonhosted.org/packages/cc/77/610aeee8d41e39080c7e14afa5387138e3c9fa9756ab893d09d99e7d8e98/rpds_py-0.27.1-cp313-cp313-macosx_10_12_x86_64.whl", hash = "sha256:e4b9fcfbc021633863a37e92571d6f91851fa656f0180246e84cbd8b3f6b329b", size = 361741, upload-time = "2025-08-27T12:13:31.039Z" },
    { url = "https://files.pythonhosted.org/packages/3a/fc/c43765f201c6a1c60be2043cbdb664013def52460a4c7adace89d6682bf4/rpds_py-0.27.1-cp313-cp313-macosx_11_0_arm64.whl", hash = "sha256:1441811a96eadca93c517d08df75de45e5ffe68aa3089924f963c782c4b898cf", size = 345574, upload-time = "2025-08-27T12:13:32.902Z" },
    { url = "https://files.pythonhosted.org/packages/20/42/ee2b2ca114294cd9847d0ef9c26d2b0851b2e7e00bf14cc4c0b581df0fc3/rpds_py-0.27.1-cp313-cp313-manylinux_2_17_aarch64.manylinux2014_aarch64.whl", hash = "sha256:55266dafa22e672f5a4f65019015f90336ed31c6383bd53f5e7826d21a0e0b83", size = 385051, upload-time = "2025-08-27T12:13:34.228Z" },
    { url = "https://files.pythonhosted.org/packages/fd/e8/1e430fe311e4799e02e2d1af7c765f024e95e17d651612425b226705f910/rpds_py-0.27.1-cp313-cp313-manylinux_2_17_armv7l.manylinux2014_armv7l.whl", hash = "sha256:d78827d7ac08627ea2c8e02c9e5b41180ea5ea1f747e9db0915e3adf36b62dcf", size = 398395, upload-time = "2025-08-27T12:13:36.132Z" },
    { url = "https://files.pythonhosted.org/packages/82/95/9dc227d441ff2670651c27a739acb2535ccaf8b351a88d78c088965e5996/rpds_py-0.27.1-cp313-cp313-manylinux_2_17_ppc64le.manylinux2014_ppc64le.whl", hash = "sha256:ae92443798a40a92dc5f0b01d8a7c93adde0c4dc965310a29ae7c64d72b9fad2", size = 524334, upload-time = "2025-08-27T12:13:37.562Z" },
    { url = "https://files.pythonhosted.org/packages/87/01/a670c232f401d9ad461d9a332aa4080cd3cb1d1df18213dbd0d2a6a7ab51/rpds_py-0.27.1-cp313-cp313-manylinux_2_17_s390x.manylinux2014_s390x.whl", hash = "sha256:c46c9dd2403b66a2a3b9720ec4b74d4ab49d4fabf9f03dfdce2d42af913fe8d0", size = 407691, upload-time = "2025-08-27T12:13:38.94Z" },
    { url = "https://files.pythonhosted.org/packages/03/36/0a14aebbaa26fe7fab4780c76f2239e76cc95a0090bdb25e31d95c492fcd/rpds_py-0.27.1-cp313-cp313-manylinux_2_17_x86_64.manylinux2014_x86_64.whl", hash = "sha256:2efe4eb1d01b7f5f1939f4ef30ecea6c6b3521eec451fb93191bf84b2a522418", size = 386868, upload-time = "2025-08-27T12:13:40.192Z" },
    { url = "https://files.pythonhosted.org/packages/3b/03/8c897fb8b5347ff6c1cc31239b9611c5bf79d78c984430887a353e1409a1/rpds_py-0.27.1-cp313-cp313-manylinux_2_31_riscv64.whl", hash = "sha256:15d3b4d83582d10c601f481eca29c3f138d44c92187d197aff663a269197c02d", size = 405469, upload-time = "2025-08-27T12:13:41.496Z" },
    { url = "https://files.pythonhosted.org/packages/da/07/88c60edc2df74850d496d78a1fdcdc7b54360a7f610a4d50008309d41b94/rpds_py-0.27.1-cp313-cp313-manylinux_2_5_i686.manylinux1_i686.whl", hash = "sha256:4ed2e16abbc982a169d30d1a420274a709949e2cbdef119fe2ec9d870b42f274", size = 422125, upload-time = "2025-08-27T12:13:42.802Z" },
    { url = "https://files.pythonhosted.org/packages/6b/86/5f4c707603e41b05f191a749984f390dabcbc467cf833769b47bf14ba04f/rpds_py-0.27.1-cp313-cp313-musllinux_1_2_aarch64.whl", hash = "sha256:a75f305c9b013289121ec0f1181931975df78738cdf650093e6b86d74aa7d8dd", size = 562341, upload-time = "2025-08-27T12:13:44.472Z" },
    { url = "https://files.pythonhosted.org/packages/b2/92/3c0cb2492094e3cd9baf9e49bbb7befeceb584ea0c1a8b5939dca4da12e5/rpds_py-0.27.1-cp313-cp313-musllinux_1_2_i686.whl", hash = "sha256:67ce7620704745881a3d4b0ada80ab4d99df390838839921f99e63c474f82cf2", size = 592511, upload-time = "2025-08-27T12:13:45.898Z" },
    { url = "https://files.pythonhosted.org/packages/10/bb/82e64fbb0047c46a168faa28d0d45a7851cd0582f850b966811d30f67ad8/rpds_py-0.27.1-cp313-cp313-musllinux_1_2_x86_64.whl", hash = "sha256:9d992ac10eb86d9b6f369647b6a3f412fc0075cfd5d799530e84d335e440a002", size = 557736, upload-time = "2025-08-27T12:13:47.408Z" },
    { url = "https://files.pythonhosted.org/packages/00/95/3c863973d409210da7fb41958172c6b7dbe7fc34e04d3cc1f10bb85e979f/rpds_py-0.27.1-cp313-cp313-win32.whl", hash = "sha256:4f75e4bd8ab8db624e02c8e2fc4063021b58becdbe6df793a8111d9343aec1e3", size = 221462, upload-time = "2025-08-27T12:13:48.742Z" },
    { url = "https://files.pythonhosted.org/packages/ce/2c/5867b14a81dc217b56d95a9f2a40fdbc56a1ab0181b80132beeecbd4b2d6/rpds_py-0.27.1-cp313-cp313-win_amd64.whl", hash = "sha256:f9025faafc62ed0b75a53e541895ca272815bec18abe2249ff6501c8f2e12b83", size = 232034, upload-time = "2025-08-27T12:13:50.11Z" },
    { url = "https://files.pythonhosted.org/packages/c7/78/3958f3f018c01923823f1e47f1cc338e398814b92d83cd278364446fac66/rpds_py-0.27.1-cp313-cp313-win_arm64.whl", hash = "sha256:ed10dc32829e7d222b7d3b93136d25a406ba9788f6a7ebf6809092da1f4d279d", size = 222392, upload-time = "2025-08-27T12:13:52.587Z" },
    { url = "https://files.pythonhosted.org/packages/01/76/1cdf1f91aed5c3a7bf2eba1f1c4e4d6f57832d73003919a20118870ea659/rpds_py-0.27.1-cp313-cp313t-macosx_10_12_x86_64.whl", hash = "sha256:92022bbbad0d4426e616815b16bc4127f83c9a74940e1ccf3cfe0b387aba0228", size = 358355, upload-time = "2025-08-27T12:13:54.012Z" },
    { url = "https://files.pythonhosted.org/packages/c3/6f/bf142541229374287604caf3bb2a4ae17f0a580798fd72d3b009b532db4e/rpds_py-0.27.1-cp313-cp313t-macosx_11_0_arm64.whl", hash = "sha256:47162fdab9407ec3f160805ac3e154df042e577dd53341745fc7fb3f625e6d92", size = 342138, upload-time = "2025-08-27T12:13:55.791Z" },
    { url = "https://files.pythonhosted.org/packages/1a/77/355b1c041d6be40886c44ff5e798b4e2769e497b790f0f7fd1e78d17e9a8/rpds_py-0.27.1-cp313-cp313t-manylinux_2_17_aarch64.manylinux2014_aarch64.whl", hash = "sha256:fb89bec23fddc489e5d78b550a7b773557c9ab58b7946154a10a6f7a214a48b2", size = 380247, upload-time = "2025-08-27T12:13:57.683Z" },
    { url = "https://files.pythonhosted.org/packages/d6/a4/d9cef5c3946ea271ce2243c51481971cd6e34f21925af2783dd17b26e815/rpds_py-0.27.1-cp313-cp313t-manylinux_2_17_armv7l.manylinux2014_armv7l.whl", hash = "sha256:e48af21883ded2b3e9eb48cb7880ad8598b31ab752ff3be6457001d78f416723", size = 390699, upload-time = "2025-08-27T12:13:59.137Z" },
    { url = "https://files.pythonhosted.org/packages/3a/06/005106a7b8c6c1a7e91b73169e49870f4af5256119d34a361ae5240a0c1d/rpds_py-0.27.1-cp313-cp313t-manylinux_2_17_ppc64le.manylinux2014_ppc64le.whl", hash = "sha256:6f5b7bd8e219ed50299e58551a410b64daafb5017d54bbe822e003856f06a802", size = 521852, upload-time = "2025-08-27T12:14:00.583Z" },
    { url = "https://files.pythonhosted.org/packages/e5/3e/50fb1dac0948e17a02eb05c24510a8fe12d5ce8561c6b7b7d1339ab7ab9c/rpds_py-0.27.1-cp313-cp313t-manylinux_2_17_s390x.manylinux2014_s390x.whl", hash = "sha256:08f1e20bccf73b08d12d804d6e1c22ca5530e71659e6673bce31a6bb71c1e73f", size = 402582, upload-time = "2025-08-27T12:14:02.034Z" },
    { url = "https://files.pythonhosted.org/packages/cb/b0/f4e224090dc5b0ec15f31a02d746ab24101dd430847c4d99123798661bfc/rpds_py-0.27.1-cp313-cp313t-manylinux_2_17_x86_64.manylinux2014_x86_64.whl", hash = "sha256:0dc5dceeaefcc96dc192e3a80bbe1d6c410c469e97bdd47494a7d930987f18b2", size = 384126, upload-time = "2025-08-27T12:14:03.437Z" },
    { url = "https://files.pythonhosted.org/packages/54/77/ac339d5f82b6afff1df8f0fe0d2145cc827992cb5f8eeb90fc9f31ef7a63/rpds_py-0.27.1-cp313-cp313t-manylinux_2_31_riscv64.whl", hash = "sha256:d76f9cc8665acdc0c9177043746775aa7babbf479b5520b78ae4002d889f5c21", size = 399486, upload-time = "2025-08-27T12:14:05.443Z" },
    { url = "https://files.pythonhosted.org/packages/d6/29/3e1c255eee6ac358c056a57d6d6869baa00a62fa32eea5ee0632039c50a3/rpds_py-0.27.1-cp313-cp313t-manylinux_2_5_i686.manylinux1_i686.whl", hash = "sha256:134fae0e36022edad8290a6661edf40c023562964efea0cc0ec7f5d392d2aaef", size = 414832, upload-time = "2025-08-27T12:14:06.902Z" },
    { url = "https://files.pythonhosted.org/packages/3f/db/6d498b844342deb3fa1d030598db93937a9964fcf5cb4da4feb5f17be34b/rpds_py-0.27.1-cp313-cp313t-musllinux_1_2_aarch64.whl", hash = "sha256:eb11a4f1b2b63337cfd3b4d110af778a59aae51c81d195768e353d8b52f88081", size = 557249, upload-time = "2025-08-27T12:14:08.37Z" },
    { url = "https://files.pythonhosted.org/packages/60/f3/690dd38e2310b6f68858a331399b4d6dbb9132c3e8ef8b4333b96caf403d/rpds_py-0.27.1-cp313-cp313t-musllinux_1_2_i686.whl", hash = "sha256:13e608ac9f50a0ed4faec0e90ece76ae33b34c0e8656e3dceb9a7db994c692cd", size = 587356, upload-time = "2025-08-27T12:14:10.034Z" },
    { url = "https://files.pythonhosted.org/packages/86/e3/84507781cccd0145f35b1dc32c72675200c5ce8d5b30f813e49424ef68fc/rpds_py-0.27.1-cp313-cp313t-musllinux_1_2_x86_64.whl", hash = "sha256:dd2135527aa40f061350c3f8f89da2644de26cd73e4de458e79606384f4f68e7", size = 555300, upload-time = "2025-08-27T12:14:11.783Z" },
    { url = "https://files.pythonhosted.org/packages/e5/ee/375469849e6b429b3516206b4580a79e9ef3eb12920ddbd4492b56eaacbe/rpds_py-0.27.1-cp313-cp313t-win32.whl", hash = "sha256:3020724ade63fe320a972e2ffd93b5623227e684315adce194941167fee02688", size = 216714, upload-time = "2025-08-27T12:14:13.629Z" },
    { url = "https://files.pythonhosted.org/packages/21/87/3fc94e47c9bd0742660e84706c311a860dcae4374cf4a03c477e23ce605a/rpds_py-0.27.1-cp313-cp313t-win_amd64.whl", hash = "sha256:8ee50c3e41739886606388ba3ab3ee2aae9f35fb23f833091833255a31740797", size = 228943, upload-time = "2025-08-27T12:14:14.937Z" },
    { url = "https://files.pythonhosted.org/packages/70/36/b6e6066520a07cf029d385de869729a895917b411e777ab1cde878100a1d/rpds_py-0.27.1-cp314-cp314-macosx_10_12_x86_64.whl", hash = "sha256:acb9aafccaae278f449d9c713b64a9e68662e7799dbd5859e2c6b3c67b56d334", size = 362472, upload-time = "2025-08-27T12:14:16.333Z" },
    { url = "https://files.pythonhosted.org/packages/af/07/b4646032e0dcec0df9c73a3bd52f63bc6c5f9cda992f06bd0e73fe3fbebd/rpds_py-0.27.1-cp314-cp314-macosx_11_0_arm64.whl", hash = "sha256:b7fb801aa7f845ddf601c49630deeeccde7ce10065561d92729bfe81bd21fb33", size = 345676, upload-time = "2025-08-27T12:14:17.764Z" },
    { url = "https://files.pythonhosted.org/packages/b0/16/2f1003ee5d0af4bcb13c0cf894957984c32a6751ed7206db2aee7379a55e/rpds_py-0.27.1-cp314-cp314-manylinux_2_17_aarch64.manylinux2014_aarch64.whl", hash = "sha256:fe0dd05afb46597b9a2e11c351e5e4283c741237e7f617ffb3252780cca9336a", size = 385313, upload-time = "2025-08-27T12:14:19.829Z" },
    { url = "https://files.pythonhosted.org/packages/05/cd/7eb6dd7b232e7f2654d03fa07f1414d7dfc980e82ba71e40a7c46fd95484/rpds_py-0.27.1-cp314-cp314-manylinux_2_17_armv7l.manylinux2014_armv7l.whl", hash = "sha256:b6dfb0e058adb12d8b1d1b25f686e94ffa65d9995a5157afe99743bf7369d62b", size = 399080, upload-time = "2025-08-27T12:14:21.531Z" },
    { url = "https://files.pythonhosted.org/packages/20/51/5829afd5000ec1cb60f304711f02572d619040aa3ec033d8226817d1e571/rpds_py-0.27.1-cp314-cp314-manylinux_2_17_ppc64le.manylinux2014_ppc64le.whl", hash = "sha256:ed090ccd235f6fa8bb5861684567f0a83e04f52dfc2e5c05f2e4b1309fcf85e7", size = 523868, upload-time = "2025-08-27T12:14:23.485Z" },
    { url = "https://files.pythonhosted.org/packages/05/2c/30eebca20d5db95720ab4d2faec1b5e4c1025c473f703738c371241476a2/rpds_py-0.27.1-cp314-cp314-manylinux_2_17_s390x.manylinux2014_s390x.whl", hash = "sha256:bf876e79763eecf3e7356f157540d6a093cef395b65514f17a356f62af6cc136", size = 408750, upload-time = "2025-08-27T12:14:24.924Z" },
    { url = "https://files.pythonhosted.org/packages/90/1a/cdb5083f043597c4d4276eae4e4c70c55ab5accec078da8611f24575a367/rpds_py-0.27.1-cp314-cp314-manylinux_2_17_x86_64.manylinux2014_x86_64.whl", hash = "sha256:12ed005216a51b1d6e2b02a7bd31885fe317e45897de81d86dcce7d74618ffff", size = 387688, upload-time = "2025-08-27T12:14:27.537Z" },
    { url = "https://files.pythonhosted.org/packages/7c/92/cf786a15320e173f945d205ab31585cc43969743bb1a48b6888f7a2b0a2d/rpds_py-0.27.1-cp314-cp314-manylinux_2_31_riscv64.whl", hash = "sha256:ee4308f409a40e50593c7e3bb8cbe0b4d4c66d1674a316324f0c2f5383b486f9", size = 407225, upload-time = "2025-08-27T12:14:28.981Z" },
    { url = "https://files.pythonhosted.org/packages/33/5c/85ee16df5b65063ef26017bef33096557a4c83fbe56218ac7cd8c235f16d/rpds_py-0.27.1-cp314-cp314-manylinux_2_5_i686.manylinux1_i686.whl", hash = "sha256:0b08d152555acf1f455154d498ca855618c1378ec810646fcd7c76416ac6dc60", size = 423361, upload-time = "2025-08-27T12:14:30.469Z" },
    { url = "https://files.pythonhosted.org/packages/4b/8e/1c2741307fcabd1a334ecf008e92c4f47bb6f848712cf15c923becfe82bb/rpds_py-0.27.1-cp314-cp314-musllinux_1_2_aarch64.whl", hash = "sha256:dce51c828941973a5684d458214d3a36fcd28da3e1875d659388f4f9f12cc33e", size = 562493, upload-time = "2025-08-27T12:14:31.987Z" },
    { url = "https://files.pythonhosted.org/packages/04/03/5159321baae9b2222442a70c1f988cbbd66b9be0675dd3936461269be360/rpds_py-0.27.1-cp314-cp314-musllinux_1_2_i686.whl", hash = "sha256:c1476d6f29eb81aa4151c9a31219b03f1f798dc43d8af1250a870735516a1212", size = 592623, upload-time = "2025-08-27T12:14:33.543Z" },
    { url = "https://files.pythonhosted.org/packages/ff/39/c09fd1ad28b85bc1d4554a8710233c9f4cefd03d7717a1b8fbfd171d1167/rpds_py-0.27.1-cp314-cp314-musllinux_1_2_x86_64.whl", hash = "sha256:3ce0cac322b0d69b63c9cdb895ee1b65805ec9ffad37639f291dd79467bee675", size = 558800, upload-time = "2025-08-27T12:14:35.436Z" },
    { url = "https://files.pythonhosted.org/packages/c5/d6/99228e6bbcf4baa764b18258f519a9035131d91b538d4e0e294313462a98/rpds_py-0.27.1-cp314-cp314-win32.whl", hash = "sha256:dfbfac137d2a3d0725758cd141f878bf4329ba25e34979797c89474a89a8a3a3", size = 221943, upload-time = "2025-08-27T12:14:36.898Z" },
    { url = "https://files.pythonhosted.org/packages/be/07/c802bc6b8e95be83b79bdf23d1aa61d68324cb1006e245d6c58e959e314d/rpds_py-0.27.1-cp314-cp314-win_amd64.whl", hash = "sha256:a6e57b0abfe7cc513450fcf529eb486b6e4d3f8aee83e92eb5f1ef848218d456", size = 233739, upload-time = "2025-08-27T12:14:38.386Z" },
    { url = "https://files.pythonhosted.org/packages/c8/89/3e1b1c16d4c2d547c5717377a8df99aee8099ff050f87c45cb4d5fa70891/rpds_py-0.27.1-cp314-cp314-win_arm64.whl", hash = "sha256:faf8d146f3d476abfee026c4ae3bdd9ca14236ae4e4c310cbd1cf75ba33d24a3", size = 223120, upload-time = "2025-08-27T12:14:39.82Z" },
    { url = "https://files.pythonhosted.org/packages/62/7e/dc7931dc2fa4a6e46b2a4fa744a9fe5c548efd70e0ba74f40b39fa4a8c10/rpds_py-0.27.1-cp314-cp314t-macosx_10_12_x86_64.whl", hash = "sha256:ba81d2b56b6d4911ce735aad0a1d4495e808b8ee4dc58715998741a26874e7c2", size = 358944, upload-time = "2025-08-27T12:14:41.199Z" },
    { url = "https://files.pythonhosted.org/packages/e6/22/4af76ac4e9f336bfb1a5f240d18a33c6b2fcaadb7472ac7680576512b49a/rpds_py-0.27.1-cp314-cp314t-macosx_11_0_arm64.whl", hash = "sha256:84f7d509870098de0e864cad0102711c1e24e9b1a50ee713b65928adb22269e4", size = 342283, upload-time = "2025-08-27T12:14:42.699Z" },
    { url = "https://files.pythonhosted.org/packages/1c/15/2a7c619b3c2272ea9feb9ade67a45c40b3eeb500d503ad4c28c395dc51b4/rpds_py-0.27.1-cp314-cp314t-manylinux_2_17_aarch64.manylinux2014_aarch64.whl", hash = "sha256:a9e960fc78fecd1100539f14132425e1d5fe44ecb9239f8f27f079962021523e", size = 380320, upload-time = "2025-08-27T12:14:44.157Z" },
    { url = "https://files.pythonhosted.org/packages/a2/7d/4c6d243ba4a3057e994bb5bedd01b5c963c12fe38dde707a52acdb3849e7/rpds_py-0.27.1-cp314-cp314t-manylinux_2_17_armv7l.manylinux2014_armv7l.whl", hash = "sha256:62f85b665cedab1a503747617393573995dac4600ff51869d69ad2f39eb5e817", size = 391760, upload-time = "2025-08-27T12:14:45.845Z" },
    { url = "https://files.pythonhosted.org/packages/b4/71/b19401a909b83bcd67f90221330bc1ef11bc486fe4e04c24388d28a618ae/rpds_py-0.27.1-cp314-cp314t-manylinux_2_17_ppc64le.manylinux2014_ppc64le.whl", hash = "sha256:fed467af29776f6556250c9ed85ea5a4dd121ab56a5f8b206e3e7a4c551e48ec", size = 522476, upload-time = "2025-08-27T12:14:47.364Z" },
    { url = "https://files.pythonhosted.org/packages/e4/44/1a3b9715c0455d2e2f0f6df5ee6d6f5afdc423d0773a8a682ed2b43c566c/rpds_py-0.27.1-cp314-cp314t-manylinux_2_17_s390x.manylinux2014_s390x.whl", hash = "sha256:f2729615f9d430af0ae6b36cf042cb55c0936408d543fb691e1a9e36648fd35a", size = 403418, upload-time = "2025-08-27T12:14:49.991Z" },
    { url = "https://files.pythonhosted.org/packages/1c/4b/fb6c4f14984eb56673bc868a66536f53417ddb13ed44b391998100a06a96/rpds_py-0.27.1-cp314-cp314t-manylinux_2_17_x86_64.manylinux2014_x86_64.whl", hash = "sha256:1b207d881a9aef7ba753d69c123a35d96ca7cb808056998f6b9e8747321f03b8", size = 384771, upload-time = "2025-08-27T12:14:52.159Z" },
    { url = "https://files.pythonhosted.org/packages/c0/56/d5265d2d28b7420d7b4d4d85cad8ef891760f5135102e60d5c970b976e41/rpds_py-0.27.1-cp314-cp314t-manylinux_2_31_riscv64.whl", hash = "sha256:639fd5efec029f99b79ae47e5d7e00ad8a773da899b6309f6786ecaf22948c48", size = 400022, upload-time = "2025-08-27T12:14:53.859Z" },
    { url = "https://files.pythonhosted.org/packages/8f/e9/9f5fc70164a569bdd6ed9046486c3568d6926e3a49bdefeeccfb18655875/rpds_py-0.27.1-cp314-cp314t-manylinux_2_5_i686.manylinux1_i686.whl", hash = "sha256:fecc80cb2a90e28af8a9b366edacf33d7a91cbfe4c2c4544ea1246e949cfebeb", size = 416787, upload-time = "2025-08-27T12:14:55.673Z" },
    { url = "https://files.pythonhosted.org/packages/d4/64/56dd03430ba491db943a81dcdef115a985aac5f44f565cd39a00c766d45c/rpds_py-0.27.1-cp314-cp314t-musllinux_1_2_aarch64.whl", hash = "sha256:42a89282d711711d0a62d6f57d81aa43a1368686c45bc1c46b7f079d55692734", size = 557538, upload-time = "2025-08-27T12:14:57.245Z" },
    { url = "https://files.pythonhosted.org/packages/3f/36/92cc885a3129993b1d963a2a42ecf64e6a8e129d2c7cc980dbeba84e55fb/rpds_py-0.27.1-cp314-cp314t-musllinux_1_2_i686.whl", hash = "sha256:cf9931f14223de59551ab9d38ed18d92f14f055a5f78c1d8ad6493f735021bbb", size = 588512, upload-time = "2025-08-27T12:14:58.728Z" },
    { url = "https://files.pythonhosted.org/packages/dd/10/6b283707780a81919f71625351182b4f98932ac89a09023cb61865136244/rpds_py-0.27.1-cp314-cp314t-musllinux_1_2_x86_64.whl", hash = "sha256:f39f58a27cc6e59f432b568ed8429c7e1641324fbe38131de852cd77b2d534b0", size = 555813, upload-time = "2025-08-27T12:15:00.334Z" },
    { url = "https://files.pythonhosted.org/packages/04/2e/30b5ea18c01379da6272a92825dd7e53dc9d15c88a19e97932d35d430ef7/rpds_py-0.27.1-cp314-cp314t-win32.whl", hash = "sha256:d5fa0ee122dc09e23607a28e6d7b150da16c662e66409bbe85230e4c85bb528a", size = 217385, upload-time = "2025-08-27T12:15:01.937Z" },
    { url = "https://files.pythonhosted.org/packages/32/7d/97119da51cb1dd3f2f3c0805f155a3aa4a95fa44fe7d78ae15e69edf4f34/rpds_py-0.27.1-cp314-cp314t-win_amd64.whl", hash = "sha256:6567d2bb951e21232c2f660c24cf3470bb96de56cdcb3f071a83feeaff8a2772", size = 230097, upload-time = "2025-08-27T12:15:03.961Z" },
]

[[package]]
name = "rsa"
version = "4.9.1"
source = { registry = "https://pypi.org/simple" }
dependencies = [
    { name = "pyasn1" },
]
sdist = { url = "https://files.pythonhosted.org/packages/da/8a/22b7beea3ee0d44b1916c0c1cb0ee3af23b700b6da9f04991899d0c555d4/rsa-4.9.1.tar.gz", hash = "sha256:e7bdbfdb5497da4c07dfd35530e1a902659db6ff241e39d9953cad06ebd0ae75", size = 29034, upload-time = "2025-04-16T09:51:18.218Z" }
wheels = [
    { url = "https://files.pythonhosted.org/packages/64/8d/0133e4eb4beed9e425d9a98ed6e081a55d195481b7632472be1af08d2f6b/rsa-4.9.1-py3-none-any.whl", hash = "sha256:68635866661c6836b8d39430f97a996acbd61bfa49406748ea243539fe239762", size = 34696, upload-time = "2025-04-16T09:51:17.142Z" },
]

[[package]]
name = "ruff"
version = "0.14.1"
source = { registry = "https://pypi.org/simple" }
sdist = { url = "https://files.pythonhosted.org/packages/9e/58/6ca66896635352812de66f71cdf9ff86b3a4f79071ca5730088c0cd0fc8d/ruff-0.14.1.tar.gz", hash = "sha256:1dd86253060c4772867c61791588627320abcb6ed1577a90ef432ee319729b69", size = 5513429, upload-time = "2025-10-16T18:05:41.766Z" }
wheels = [
    { url = "https://files.pythonhosted.org/packages/8d/39/9cc5ab181478d7a18adc1c1e051a84ee02bec94eb9bdfd35643d7c74ca31/ruff-0.14.1-py3-none-linux_armv6l.whl", hash = "sha256:083bfc1f30f4a391ae09c6f4f99d83074416b471775b59288956f5bc18e82f8b", size = 12445415, upload-time = "2025-10-16T18:04:48.227Z" },
    { url = "https://files.pythonhosted.org/packages/ef/2e/1226961855ccd697255988f5a2474890ac7c5863b080b15bd038df820818/ruff-0.14.1-py3-none-macosx_10_12_x86_64.whl", hash = "sha256:f6fa757cd717f791009f7669fefb09121cc5f7d9bd0ef211371fad68c2b8b224", size = 12784267, upload-time = "2025-10-16T18:04:52.515Z" },
    { url = "https://files.pythonhosted.org/packages/c1/ea/fd9e95863124ed159cd0667ec98449ae461de94acda7101f1acb6066da00/ruff-0.14.1-py3-none-macosx_11_0_arm64.whl", hash = "sha256:d6191903d39ac156921398e9c86b7354d15e3c93772e7dbf26c9fcae59ceccd5", size = 11781872, upload-time = "2025-10-16T18:04:55.396Z" },
    { url = "https://files.pythonhosted.org/packages/1e/5a/e890f7338ff537dba4589a5e02c51baa63020acfb7c8cbbaea4831562c96/ruff-0.14.1-py3-none-manylinux_2_17_aarch64.manylinux2014_aarch64.whl", hash = "sha256:ed04f0e04f7a4587244e5c9d7df50e6b5bf2705d75059f409a6421c593a35896", size = 12226558, upload-time = "2025-10-16T18:04:58.166Z" },
    { url = "https://files.pythonhosted.org/packages/a6/7a/8ab5c3377f5bf31e167b73651841217542bcc7aa1c19e83030835cc25204/ruff-0.14.1-py3-none-manylinux_2_17_armv7l.manylinux2014_armv7l.whl", hash = "sha256:5c9e6cf6cd4acae0febbce29497accd3632fe2025c0c583c8b87e8dbdeae5f61", size = 12187898, upload-time = "2025-10-16T18:05:01.455Z" },
    { url = "https://files.pythonhosted.org/packages/48/8d/ba7c33aa55406955fc124e62c8259791c3d42e3075a71710fdff9375134f/ruff-0.14.1-py3-none-manylinux_2_17_i686.manylinux2014_i686.whl", hash = "sha256:a6fa2458527794ecdfbe45f654e42c61f2503a230545a91af839653a0a93dbc6", size = 12939168, upload-time = "2025-10-16T18:05:04.397Z" },
    { url = "https://files.pythonhosted.org/packages/b4/c2/70783f612b50f66d083380e68cbd1696739d88e9b4f6164230375532c637/ruff-0.14.1-py3-none-manylinux_2_17_ppc64.manylinux2014_ppc64.whl", hash = "sha256:39f1c392244e338b21d42ab29b8a6392a722c5090032eb49bb4d6defcdb34345", size = 14386942, upload-time = "2025-10-16T18:05:07.102Z" },
    { url = "https://files.pythonhosted.org/packages/48/44/cd7abb9c776b66d332119d67f96acf15830d120f5b884598a36d9d3f4d83/ruff-0.14.1-py3-none-manylinux_2_17_ppc64le.manylinux2014_ppc64le.whl", hash = "sha256:7382fa12a26cce1f95070ce450946bec357727aaa428983036362579eadcc5cf", size = 13990622, upload-time = "2025-10-16T18:05:09.882Z" },
    { url = "https://files.pythonhosted.org/packages/eb/56/4259b696db12ac152fe472764b4f78bbdd9b477afd9bc3a6d53c01300b37/ruff-0.14.1-py3-none-manylinux_2_17_s390x.manylinux2014_s390x.whl", hash = "sha256:dd0bf2be3ae8521e1093a487c4aa3b455882f139787770698530d28ed3fbb37c", size = 13431143, upload-time = "2025-10-16T18:05:13.46Z" },
    { url = "https://files.pythonhosted.org/packages/e0/35/266a80d0eb97bd224b3265b9437bd89dde0dcf4faf299db1212e81824e7e/ruff-0.14.1-py3-none-manylinux_2_17_x86_64.manylinux2014_x86_64.whl", hash = "sha256:cabcaa9ccf8089fb4fdb78d17cc0e28241520f50f4c2e88cb6261ed083d85151", size = 13132844, upload-time = "2025-10-16T18:05:16.1Z" },
    { url = "https://files.pythonhosted.org/packages/65/6e/d31ce218acc11a8d91ef208e002a31acf315061a85132f94f3df7a252b18/ruff-0.14.1-py3-none-manylinux_2_31_riscv64.whl", hash = "sha256:747d583400f6125ec11a4c14d1c8474bf75d8b419ad22a111a537ec1a952d192", size = 13401241, upload-time = "2025-10-16T18:05:19.395Z" },
    { url = "https://files.pythonhosted.org/packages/9f/b5/dbc4221bf0b03774b3b2f0d47f39e848d30664157c15b965a14d890637d2/ruff-0.14.1-py3-none-musllinux_1_2_aarch64.whl", hash = "sha256:5a6e74c0efd78515a1d13acbfe6c90f0f5bd822aa56b4a6d43a9ffb2ae6e56cd", size = 12132476, upload-time = "2025-10-16T18:05:22.163Z" },
    { url = "https://files.pythonhosted.org/packages/98/4b/ac99194e790ccd092d6a8b5f341f34b6e597d698e3077c032c502d75ea84/ruff-0.14.1-py3-none-musllinux_1_2_armv7l.whl", hash = "sha256:0ea6a864d2fb41a4b6d5b456ed164302a0d96f4daac630aeba829abfb059d020", size = 12139749, upload-time = "2025-10-16T18:05:25.162Z" },
    { url = "https://files.pythonhosted.org/packages/47/26/7df917462c3bb5004e6fdfcc505a49e90bcd8a34c54a051953118c00b53a/ruff-0.14.1-py3-none-musllinux_1_2_i686.whl", hash = "sha256:0826b8764f94229604fa255918d1cc45e583e38c21c203248b0bfc9a0e930be5", size = 12544758, upload-time = "2025-10-16T18:05:28.018Z" },
    { url = "https://files.pythonhosted.org/packages/64/d0/81e7f0648e9764ad9b51dd4be5e5dac3fcfff9602428ccbae288a39c2c22/ruff-0.14.1-py3-none-musllinux_1_2_x86_64.whl", hash = "sha256:cbc52160465913a1a3f424c81c62ac8096b6a491468e7d872cb9444a860bc33d", size = 13221811, upload-time = "2025-10-16T18:05:30.707Z" },
    { url = "https://files.pythonhosted.org/packages/c3/07/3c45562c67933cc35f6d5df4ca77dabbcd88fddaca0d6b8371693d29fd56/ruff-0.14.1-py3-none-win32.whl", hash = "sha256:e037ea374aaaff4103240ae79168c0945ae3d5ae8db190603de3b4012bd1def6", size = 12319467, upload-time = "2025-10-16T18:05:33.261Z" },
    { url = "https://files.pythonhosted.org/packages/02/88/0ee4ca507d4aa05f67e292d2e5eb0b3e358fbcfe527554a2eda9ac422d6b/ruff-0.14.1-py3-none-win_amd64.whl", hash = "sha256:59d599cdff9c7f925a017f6f2c256c908b094e55967f93f2821b1439928746a1", size = 13401123, upload-time = "2025-10-16T18:05:35.984Z" },
    { url = "https://files.pythonhosted.org/packages/b8/81/4b6387be7014858d924b843530e1b2a8e531846807516e9bea2ee0936bf7/ruff-0.14.1-py3-none-win_arm64.whl", hash = "sha256:e3b443c4c9f16ae850906b8d0a707b2a4c16f8d2f0a7fe65c475c5886665ce44", size = 12436636, upload-time = "2025-10-16T18:05:38.995Z" },
]

[[package]]
name = "shellingham"
version = "1.5.4"
source = { registry = "https://pypi.org/simple" }
sdist = { url = "https://files.pythonhosted.org/packages/58/15/8b3609fd3830ef7b27b655beb4b4e9c62313a4e8da8c676e142cc210d58e/shellingham-1.5.4.tar.gz", hash = "sha256:8dbca0739d487e5bd35ab3ca4b36e11c4078f3a234bfce294b0a0291363404de", size = 10310, upload-time = "2023-10-24T04:13:40.426Z" }
wheels = [
    { url = "https://files.pythonhosted.org/packages/e0/f9/0595336914c5619e5f28a1fb793285925a8cd4b432c9da0a987836c7f822/shellingham-1.5.4-py2.py3-none-any.whl", hash = "sha256:7ecfff8f2fd72616f7481040475a65b2bf8af90a56c89140852d1120324e8686", size = 9755, upload-time = "2023-10-24T04:13:38.866Z" },
]

[[package]]
name = "sniffio"
version = "1.3.1"
source = { registry = "https://pypi.org/simple" }
sdist = { url = "https://files.pythonhosted.org/packages/a2/87/a6771e1546d97e7e041b6ae58d80074f81b7d5121207425c964ddf5cfdbd/sniffio-1.3.1.tar.gz", hash = "sha256:f4324edc670a0f49750a81b895f35c3adb843cca46f0530f79fc1babb23789dc", size = 20372, upload-time = "2024-02-25T23:20:04.057Z" }
wheels = [
    { url = "https://files.pythonhosted.org/packages/e9/44/75a9c9421471a6c4805dbf2356f7c181a29c1879239abab1ea2cc8f38b40/sniffio-1.3.1-py3-none-any.whl", hash = "sha256:2f6da418d1f1e0fddd844478f41680e794e6051915791a034ff65e5f100525a2", size = 10235, upload-time = "2024-02-25T23:20:01.196Z" },
]

[[package]]
name = "starlette"
version = "0.48.0"
source = { registry = "https://pypi.org/simple" }
dependencies = [
    { name = "anyio" },
    { name = "typing-extensions", marker = "python_full_version < '3.13'" },
]
sdist = { url = "https://files.pythonhosted.org/packages/a7/a5/d6f429d43394057b67a6b5bbe6eae2f77a6bf7459d961fdb224bf206eee6/starlette-0.48.0.tar.gz", hash = "sha256:7e8cee469a8ab2352911528110ce9088fdc6a37d9876926e73da7ce4aa4c7a46", size = 2652949, upload-time = "2025-09-13T08:41:05.699Z" }
wheels = [
    { url = "https://files.pythonhosted.org/packages/be/72/2db2f49247d0a18b4f1bb9a5a39a0162869acf235f3a96418363947b3d46/starlette-0.48.0-py3-none-any.whl", hash = "sha256:0764ca97b097582558ecb498132ed0c7d942f233f365b86ba37770e026510659", size = 73736, upload-time = "2025-09-13T08:41:03.869Z" },
]

[[package]]
<<<<<<< HEAD
name = "tenacity"
version = "9.1.2"
source = { registry = "https://pypi.org/simple" }
sdist = { url = "https://files.pythonhosted.org/packages/0a/d4/2b0cd0fe285e14b36db076e78c93766ff1d529d70408bd1d2a5a84f1d929/tenacity-9.1.2.tar.gz", hash = "sha256:1169d376c297e7de388d18b4481760d478b0e99a777cad3a9c86e556f4b697cb", size = 48036, upload-time = "2025-04-02T08:25:09.966Z" }
wheels = [
    { url = "https://files.pythonhosted.org/packages/e5/30/643397144bfbfec6f6ef821f36f33e57d35946c44a2352d3c9f0ae847619/tenacity-9.1.2-py3-none-any.whl", hash = "sha256:f77bf36710d8b73a50b2dd155c97b870017ad21afe6ab300326b0371b3b05138", size = 28248, upload-time = "2025-04-02T08:25:07.678Z" },
]

[[package]]
=======
>>>>>>> 648bdf71
name = "tqdm"
version = "4.67.1"
source = { registry = "https://pypi.org/simple" }
dependencies = [
    { name = "colorama", marker = "sys_platform == 'win32'" },
]
sdist = { url = "https://files.pythonhosted.org/packages/a8/4b/29b4ef32e036bb34e4ab51796dd745cdba7ed47ad142a9f4a1eb8e0c744d/tqdm-4.67.1.tar.gz", hash = "sha256:f8aef9c52c08c13a65f30ea34f4e5aac3fd1a34959879d7e59e63027286627f2", size = 169737, upload-time = "2024-11-24T20:12:22.481Z" }
wheels = [
    { url = "https://files.pythonhosted.org/packages/d0/30/dc54f88dd4a2b5dc8a0279bdd7270e735851848b762aeb1c1184ed1f6b14/tqdm-4.67.1-py3-none-any.whl", hash = "sha256:26445eca388f82e72884e0d580d5464cd801a3ea01e63e5601bdff9ba6a48de2", size = 78540, upload-time = "2024-11-24T20:12:19.698Z" },
]

[[package]]
name = "typer"
version = "0.19.2"
source = { registry = "https://pypi.org/simple" }
dependencies = [
    { name = "click" },
    { name = "rich" },
    { name = "shellingham" },
    { name = "typing-extensions" },
]
sdist = { url = "https://files.pythonhosted.org/packages/21/ca/950278884e2ca20547ff3eb109478c6baf6b8cf219318e6bc4f666fad8e8/typer-0.19.2.tar.gz", hash = "sha256:9ad824308ded0ad06cc716434705f691d4ee0bfd0fb081839d2e426860e7fdca", size = 104755, upload-time = "2025-09-23T09:47:48.256Z" }
wheels = [
    { url = "https://files.pythonhosted.org/packages/00/22/35617eee79080a5d071d0f14ad698d325ee6b3bf824fc0467c03b30e7fa8/typer-0.19.2-py3-none-any.whl", hash = "sha256:755e7e19670ffad8283db353267cb81ef252f595aa6834a0d1ca9312d9326cb9", size = 46748, upload-time = "2025-09-23T09:47:46.777Z" },
]

[[package]]
name = "types-aiofiles"
version = "25.1.0.20251011"
source = { registry = "https://pypi.org/simple" }
sdist = { url = "https://files.pythonhosted.org/packages/84/6c/6d23908a8217e36704aa9c79d99a620f2fdd388b66a4b7f72fbc6b6ff6c6/types_aiofiles-25.1.0.20251011.tar.gz", hash = "sha256:1c2b8ab260cb3cd40c15f9d10efdc05a6e1e6b02899304d80dfa0410e028d3ff", size = 14535, upload-time = "2025-10-11T02:44:51.237Z" }
wheels = [
    { url = "https://files.pythonhosted.org/packages/71/0f/76917bab27e270bb6c32addd5968d69e558e5b6f7fb4ac4cbfa282996a96/types_aiofiles-25.1.0.20251011-py3-none-any.whl", hash = "sha256:8ff8de7f9d42739d8f0dadcceeb781ce27cd8d8c4152d4a7c52f6b20edb8149c", size = 14338, upload-time = "2025-10-11T02:44:50.054Z" },
]

[[package]]
name = "types-cffi"
version = "1.17.0.20250915"
source = { registry = "https://pypi.org/simple" }
dependencies = [
    { name = "types-setuptools" },
]
sdist = { url = "https://files.pythonhosted.org/packages/2a/98/ea454cea03e5f351323af6a482c65924f3c26c515efd9090dede58f2b4b6/types_cffi-1.17.0.20250915.tar.gz", hash = "sha256:4362e20368f78dabd5c56bca8004752cc890e07a71605d9e0d9e069dbaac8c06", size = 17229, upload-time = "2025-09-15T03:01:25.31Z" }
wheels = [
    { url = "https://files.pythonhosted.org/packages/aa/ec/092f2b74b49ec4855cdb53050deb9699f7105b8fda6fe034c0781b8687f3/types_cffi-1.17.0.20250915-py3-none-any.whl", hash = "sha256:cef4af1116c83359c11bb4269283c50f0688e9fc1d7f0eeb390f3661546da52c", size = 20112, upload-time = "2025-09-15T03:01:24.187Z" },
]

[[package]]
name = "types-jsonschema"
version = "4.25.1.20251009"
source = { registry = "https://pypi.org/simple" }
dependencies = [
    { name = "referencing" },
]
sdist = { url = "https://files.pythonhosted.org/packages/ef/da/5b901088da5f710690b422137e8ae74197fb1ca471e4aa84dd3ef0d6e295/types_jsonschema-4.25.1.20251009.tar.gz", hash = "sha256:75d0f5c5dd18dc23b664437a0c1a625743e8d2e665ceaf3aecb29841f3a5f97f", size = 15661, upload-time = "2025-10-09T02:54:36.963Z" }
wheels = [
    { url = "https://files.pythonhosted.org/packages/7f/6a/e5146754c0dfc272f176db9c245bc43cc19030262d891a5a85d472797e60/types_jsonschema-4.25.1.20251009-py3-none-any.whl", hash = "sha256:f30b329037b78e7a60146b1146feb0b6fb0b71628637584409bada83968dad3e", size = 15925, upload-time = "2025-10-09T02:54:35.847Z" },
]

[[package]]
name = "types-pyopenssl"
version = "24.1.0.20240722"
source = { registry = "https://pypi.org/simple" }
dependencies = [
    { name = "cryptography" },
    { name = "types-cffi" },
]
sdist = { url = "https://files.pythonhosted.org/packages/93/29/47a346550fd2020dac9a7a6d033ea03fccb92fa47c726056618cc889745e/types-pyOpenSSL-24.1.0.20240722.tar.gz", hash = "sha256:47913b4678a01d879f503a12044468221ed8576263c1540dcb0484ca21b08c39", size = 8458, upload-time = "2024-07-22T02:32:22.558Z" }
wheels = [
    { url = "https://files.pythonhosted.org/packages/98/05/c868a850b6fbb79c26f5f299b768ee0adc1f9816d3461dcf4287916f655b/types_pyOpenSSL-24.1.0.20240722-py3-none-any.whl", hash = "sha256:6a7a5d2ec042537934cfb4c9d4deb0e16c4c6250b09358df1f083682fe6fda54", size = 7499, upload-time = "2024-07-22T02:32:21.232Z" },
]

[[package]]
name = "types-pyyaml"
version = "6.0.12.20250915"
source = { registry = "https://pypi.org/simple" }
sdist = { url = "https://files.pythonhosted.org/packages/7e/69/3c51b36d04da19b92f9e815be12753125bd8bc247ba0470a982e6979e71c/types_pyyaml-6.0.12.20250915.tar.gz", hash = "sha256:0f8b54a528c303f0e6f7165687dd33fafa81c807fcac23f632b63aa624ced1d3", size = 17522, upload-time = "2025-09-15T03:01:00.728Z" }
wheels = [
    { url = "https://files.pythonhosted.org/packages/bd/e0/1eed384f02555dde685fff1a1ac805c1c7dcb6dd019c916fe659b1c1f9ec/types_pyyaml-6.0.12.20250915-py3-none-any.whl", hash = "sha256:e7d4d9e064e89a3b3cae120b4990cd370874d2bf12fa5f46c97018dd5d3c9ab6", size = 20338, upload-time = "2025-09-15T03:00:59.218Z" },
]

[[package]]
name = "types-redis"
version = "4.6.0.20241004"
source = { registry = "https://pypi.org/simple" }
dependencies = [
    { name = "cryptography" },
    { name = "types-pyopenssl" },
]
sdist = { url = "https://files.pythonhosted.org/packages/3a/95/c054d3ac940e8bac4ca216470c80c26688a0e79e09f520a942bb27da3386/types-redis-4.6.0.20241004.tar.gz", hash = "sha256:5f17d2b3f9091ab75384153bfa276619ffa1cf6a38da60e10d5e6749cc5b902e", size = 49679, upload-time = "2024-10-04T02:43:59.224Z" }
wheels = [
    { url = "https://files.pythonhosted.org/packages/55/82/7d25dce10aad92d2226b269bce2f85cfd843b4477cd50245d7d40ecf8f89/types_redis-4.6.0.20241004-py3-none-any.whl", hash = "sha256:ef5da68cb827e5f606c8f9c0b49eeee4c2669d6d97122f301d3a55dc6a63f6ed", size = 58737, upload-time = "2024-10-04T02:43:57.968Z" },
]

[[package]]
name = "types-setuptools"
version = "80.9.0.20250822"
source = { registry = "https://pypi.org/simple" }
sdist = { url = "https://files.pythonhosted.org/packages/19/bd/1e5f949b7cb740c9f0feaac430e301b8f1c5f11a81e26324299ea671a237/types_setuptools-80.9.0.20250822.tar.gz", hash = "sha256:070ea7716968ec67a84c7f7768d9952ff24d28b65b6594797a464f1b3066f965", size = 41296, upload-time = "2025-08-22T03:02:08.771Z" }
wheels = [
    { url = "https://files.pythonhosted.org/packages/b6/2d/475bf15c1cdc172e7a0d665b6e373ebfb1e9bf734d3f2f543d668b07a142/types_setuptools-80.9.0.20250822-py3-none-any.whl", hash = "sha256:53bf881cb9d7e46ed12c76ef76c0aaf28cfe6211d3fab12e0b83620b1a8642c3", size = 63179, upload-time = "2025-08-22T03:02:07.643Z" },
]

[[package]]
name = "typing-extensions"
version = "4.15.0"
source = { registry = "https://pypi.org/simple" }
sdist = { url = "https://files.pythonhosted.org/packages/72/94/1a15dd82efb362ac84269196e94cf00f187f7ed21c242792a923cdb1c61f/typing_extensions-4.15.0.tar.gz", hash = "sha256:0cea48d173cc12fa28ecabc3b837ea3cf6f38c6d1136f85cbaaf598984861466", size = 109391, upload-time = "2025-08-25T13:49:26.313Z" }
wheels = [
    { url = "https://files.pythonhosted.org/packages/18/67/36e9267722cc04a6b9f15c7f3441c2363321a3ea07da7ae0c0707beb2a9c/typing_extensions-4.15.0-py3-none-any.whl", hash = "sha256:f0fa19c6845758ab08074a0cfa8b7aecb71c999ca73d62883bc25cc018c4e548", size = 44614, upload-time = "2025-08-25T13:49:24.86Z" },
]

[[package]]
name = "typing-inspection"
version = "0.4.2"
source = { registry = "https://pypi.org/simple" }
dependencies = [
    { name = "typing-extensions" },
]
sdist = { url = "https://files.pythonhosted.org/packages/55/e3/70399cb7dd41c10ac53367ae42139cf4b1ca5f36bb3dc6c9d33acdb43655/typing_inspection-0.4.2.tar.gz", hash = "sha256:ba561c48a67c5958007083d386c3295464928b01faa735ab8547c5692e87f464", size = 75949, upload-time = "2025-10-01T02:14:41.687Z" }
wheels = [
    { url = "https://files.pythonhosted.org/packages/dc/9b/47798a6c91d8bdb567fe2698fe81e0c6b7cb7ef4d13da4114b41d239f65d/typing_inspection-0.4.2-py3-none-any.whl", hash = "sha256:4ed1cacbdc298c220f1bd249ed5287caa16f34d44ef4e9c3d0cbad5b521545e7", size = 14611, upload-time = "2025-10-01T02:14:40.154Z" },
]

[[package]]
name = "uritemplate"
version = "4.2.0"
source = { registry = "https://pypi.org/simple" }
sdist = { url = "https://files.pythonhosted.org/packages/98/60/f174043244c5306c9988380d2cb10009f91563fc4b31293d27e17201af56/uritemplate-4.2.0.tar.gz", hash = "sha256:480c2ed180878955863323eea31b0ede668795de182617fef9c6ca09e6ec9d0e", size = 33267, upload-time = "2025-06-02T15:12:06.318Z" }
wheels = [
    { url = "https://files.pythonhosted.org/packages/a9/99/3ae339466c9183ea5b8ae87b34c0b897eda475d2aec2307cae60e5cd4f29/uritemplate-4.2.0-py3-none-any.whl", hash = "sha256:962201ba1c4edcab02e60f9a0d3821e82dfc5d2d6662a21abd533879bdb8a686", size = 11488, upload-time = "2025-06-02T15:12:03.405Z" },
]

[[package]]
name = "urllib3"
version = "2.5.0"
source = { registry = "https://pypi.org/simple" }
sdist = { url = "https://files.pythonhosted.org/packages/15/22/9ee70a2574a4f4599c47dd506532914ce044817c7752a79b6a51286319bc/urllib3-2.5.0.tar.gz", hash = "sha256:3fc47733c7e419d4bc3f6b3dc2b4f890bb743906a30d56ba4a5bfa4bbff92760", size = 393185, upload-time = "2025-06-18T14:07:41.644Z" }
wheels = [
    { url = "https://files.pythonhosted.org/packages/a7/c2/fe1e52489ae3122415c51f387e221dd0773709bad6c6cdaa599e8a2c5185/urllib3-2.5.0-py3-none-any.whl", hash = "sha256:e6b01673c0fa6a13e374b50871808eb3bf7046c4b125b216f6bf1cc604cff0dc", size = 129795, upload-time = "2025-06-18T14:07:40.39Z" },
]

[[package]]
name = "uvicorn"
version = "0.38.0"
source = { registry = "https://pypi.org/simple" }
dependencies = [
    { name = "click" },
    { name = "h11" },
]
sdist = { url = "https://files.pythonhosted.org/packages/cb/ce/f06b84e2697fef4688ca63bdb2fdf113ca0a3be33f94488f2cadb690b0cf/uvicorn-0.38.0.tar.gz", hash = "sha256:fd97093bdd120a2609fc0d3afe931d4d4ad688b6e75f0f929fde1bc36fe0e91d", size = 80605, upload-time = "2025-10-18T13:46:44.63Z" }
wheels = [
    { url = "https://files.pythonhosted.org/packages/ee/d9/d88e73ca598f4f6ff671fb5fde8a32925c2e08a637303a1d12883c7305fa/uvicorn-0.38.0-py3-none-any.whl", hash = "sha256:48c0afd214ceb59340075b4a052ea1ee91c16fbc2a9b1469cca0e54566977b02", size = 68109, upload-time = "2025-10-18T13:46:42.958Z" },
]

[package.optional-dependencies]
standard = [
    { name = "colorama", marker = "sys_platform == 'win32'" },
    { name = "httptools" },
    { name = "python-dotenv" },
    { name = "pyyaml" },
    { name = "uvloop", marker = "platform_python_implementation != 'PyPy' and sys_platform != 'cygwin' and sys_platform != 'win32'" },
    { name = "watchfiles" },
    { name = "websockets" },
]

[[package]]
name = "uvloop"
version = "0.22.1"
source = { registry = "https://pypi.org/simple" }
sdist = { url = "https://files.pythonhosted.org/packages/06/f0/18d39dbd1971d6d62c4629cc7fa67f74821b0dc1f5a77af43719de7936a7/uvloop-0.22.1.tar.gz", hash = "sha256:6c84bae345b9147082b17371e3dd5d42775bddce91f885499017f4607fdaf39f", size = 2443250, upload-time = "2025-10-16T22:17:19.342Z" }
wheels = [
    { url = "https://files.pythonhosted.org/packages/3d/ff/7f72e8170be527b4977b033239a83a68d5c881cc4775fca255c677f7ac5d/uvloop-0.22.1-cp312-cp312-macosx_10_13_universal2.whl", hash = "sha256:fe94b4564e865d968414598eea1a6de60adba0c040ba4ed05ac1300de402cd42", size = 1359936, upload-time = "2025-10-16T22:16:29.436Z" },
    { url = "https://files.pythonhosted.org/packages/c3/c6/e5d433f88fd54d81ef4be58b2b7b0cea13c442454a1db703a1eea0db1a59/uvloop-0.22.1-cp312-cp312-macosx_10_13_x86_64.whl", hash = "sha256:51eb9bd88391483410daad430813d982010f9c9c89512321f5b60e2cddbdddd6", size = 752769, upload-time = "2025-10-16T22:16:30.493Z" },
    { url = "https://files.pythonhosted.org/packages/24/68/a6ac446820273e71aa762fa21cdcc09861edd3536ff47c5cd3b7afb10eeb/uvloop-0.22.1-cp312-cp312-manylinux2014_aarch64.manylinux_2_17_aarch64.manylinux_2_28_aarch64.whl", hash = "sha256:700e674a166ca5778255e0e1dc4e9d79ab2acc57b9171b79e65feba7184b3370", size = 4317413, upload-time = "2025-10-16T22:16:31.644Z" },
    { url = "https://files.pythonhosted.org/packages/5f/6f/e62b4dfc7ad6518e7eff2516f680d02a0f6eb62c0c212e152ca708a0085e/uvloop-0.22.1-cp312-cp312-manylinux2014_x86_64.manylinux_2_17_x86_64.manylinux_2_28_x86_64.whl", hash = "sha256:7b5b1ac819a3f946d3b2ee07f09149578ae76066d70b44df3fa990add49a82e4", size = 4426307, upload-time = "2025-10-16T22:16:32.917Z" },
    { url = "https://files.pythonhosted.org/packages/90/60/97362554ac21e20e81bcef1150cb2a7e4ffdaf8ea1e5b2e8bf7a053caa18/uvloop-0.22.1-cp312-cp312-musllinux_1_2_aarch64.whl", hash = "sha256:e047cc068570bac9866237739607d1313b9253c3051ad84738cbb095be0537b2", size = 4131970, upload-time = "2025-10-16T22:16:34.015Z" },
    { url = "https://files.pythonhosted.org/packages/99/39/6b3f7d234ba3964c428a6e40006340f53ba37993f46ed6e111c6e9141d18/uvloop-0.22.1-cp312-cp312-musllinux_1_2_x86_64.whl", hash = "sha256:512fec6815e2dd45161054592441ef76c830eddaad55c8aa30952e6fe1ed07c0", size = 4296343, upload-time = "2025-10-16T22:16:35.149Z" },
    { url = "https://files.pythonhosted.org/packages/89/8c/182a2a593195bfd39842ea68ebc084e20c850806117213f5a299dfc513d9/uvloop-0.22.1-cp313-cp313-macosx_10_13_universal2.whl", hash = "sha256:561577354eb94200d75aca23fbde86ee11be36b00e52a4eaf8f50fb0c86b7705", size = 1358611, upload-time = "2025-10-16T22:16:36.833Z" },
    { url = "https://files.pythonhosted.org/packages/d2/14/e301ee96a6dc95224b6f1162cd3312f6d1217be3907b79173b06785f2fe7/uvloop-0.22.1-cp313-cp313-macosx_10_13_x86_64.whl", hash = "sha256:1cdf5192ab3e674ca26da2eada35b288d2fa49fdd0f357a19f0e7c4e7d5077c8", size = 751811, upload-time = "2025-10-16T22:16:38.275Z" },
    { url = "https://files.pythonhosted.org/packages/b7/02/654426ce265ac19e2980bfd9ea6590ca96a56f10c76e63801a2df01c0486/uvloop-0.22.1-cp313-cp313-manylinux2014_aarch64.manylinux_2_17_aarch64.manylinux_2_28_aarch64.whl", hash = "sha256:6e2ea3d6190a2968f4a14a23019d3b16870dd2190cd69c8180f7c632d21de68d", size = 4288562, upload-time = "2025-10-16T22:16:39.375Z" },
    { url = "https://files.pythonhosted.org/packages/15/c0/0be24758891ef825f2065cd5db8741aaddabe3e248ee6acc5e8a80f04005/uvloop-0.22.1-cp313-cp313-manylinux2014_x86_64.manylinux_2_17_x86_64.manylinux_2_28_x86_64.whl", hash = "sha256:0530a5fbad9c9e4ee3f2b33b148c6a64d47bbad8000ea63704fa8260f4cf728e", size = 4366890, upload-time = "2025-10-16T22:16:40.547Z" },
    { url = "https://files.pythonhosted.org/packages/d2/53/8369e5219a5855869bcee5f4d317f6da0e2c669aecf0ef7d371e3d084449/uvloop-0.22.1-cp313-cp313-musllinux_1_2_aarch64.whl", hash = "sha256:bc5ef13bbc10b5335792360623cc378d52d7e62c2de64660616478c32cd0598e", size = 4119472, upload-time = "2025-10-16T22:16:41.694Z" },
    { url = "https://files.pythonhosted.org/packages/f8/ba/d69adbe699b768f6b29a5eec7b47dd610bd17a69de51b251126a801369ea/uvloop-0.22.1-cp313-cp313-musllinux_1_2_x86_64.whl", hash = "sha256:1f38ec5e3f18c8a10ded09742f7fb8de0108796eb673f30ce7762ce1b8550cad", size = 4239051, upload-time = "2025-10-16T22:16:43.224Z" },
    { url = "https://files.pythonhosted.org/packages/90/cd/b62bdeaa429758aee8de8b00ac0dd26593a9de93d302bff3d21439e9791d/uvloop-0.22.1-cp314-cp314-macosx_10_13_universal2.whl", hash = "sha256:3879b88423ec7e97cd4eba2a443aa26ed4e59b45e6b76aabf13fe2f27023a142", size = 1362067, upload-time = "2025-10-16T22:16:44.503Z" },
    { url = "https://files.pythonhosted.org/packages/0d/f8/a132124dfda0777e489ca86732e85e69afcd1ff7686647000050ba670689/uvloop-0.22.1-cp314-cp314-macosx_10_13_x86_64.whl", hash = "sha256:4baa86acedf1d62115c1dc6ad1e17134476688f08c6efd8a2ab076e815665c74", size = 752423, upload-time = "2025-10-16T22:16:45.968Z" },
    { url = "https://files.pythonhosted.org/packages/a3/94/94af78c156f88da4b3a733773ad5ba0b164393e357cc4bd0ab2e2677a7d6/uvloop-0.22.1-cp314-cp314-manylinux2014_aarch64.manylinux_2_17_aarch64.manylinux_2_28_aarch64.whl", hash = "sha256:297c27d8003520596236bdb2335e6b3f649480bd09e00d1e3a99144b691d2a35", size = 4272437, upload-time = "2025-10-16T22:16:47.451Z" },
    { url = "https://files.pythonhosted.org/packages/b5/35/60249e9fd07b32c665192cec7af29e06c7cd96fa1d08b84f012a56a0b38e/uvloop-0.22.1-cp314-cp314-manylinux2014_x86_64.manylinux_2_17_x86_64.manylinux_2_28_x86_64.whl", hash = "sha256:c1955d5a1dd43198244d47664a5858082a3239766a839b2102a269aaff7a4e25", size = 4292101, upload-time = "2025-10-16T22:16:49.318Z" },
    { url = "https://files.pythonhosted.org/packages/02/62/67d382dfcb25d0a98ce73c11ed1a6fba5037a1a1d533dcbb7cab033a2636/uvloop-0.22.1-cp314-cp314-musllinux_1_2_aarch64.whl", hash = "sha256:b31dc2fccbd42adc73bc4e7cdbae4fc5086cf378979e53ca5d0301838c5682c6", size = 4114158, upload-time = "2025-10-16T22:16:50.517Z" },
    { url = "https://files.pythonhosted.org/packages/f0/7a/f1171b4a882a5d13c8b7576f348acfe6074d72eaf52cccef752f748d4a9f/uvloop-0.22.1-cp314-cp314-musllinux_1_2_x86_64.whl", hash = "sha256:93f617675b2d03af4e72a5333ef89450dfaa5321303ede6e67ba9c9d26878079", size = 4177360, upload-time = "2025-10-16T22:16:52.646Z" },
    { url = "https://files.pythonhosted.org/packages/79/7b/b01414f31546caf0919da80ad57cbfe24c56b151d12af68cee1b04922ca8/uvloop-0.22.1-cp314-cp314t-macosx_10_13_universal2.whl", hash = "sha256:37554f70528f60cad66945b885eb01f1bb514f132d92b6eeed1c90fd54ed6289", size = 1454790, upload-time = "2025-10-16T22:16:54.355Z" },
    { url = "https://files.pythonhosted.org/packages/d4/31/0bb232318dd838cad3fa8fb0c68c8b40e1145b32025581975e18b11fab40/uvloop-0.22.1-cp314-cp314t-macosx_10_13_x86_64.whl", hash = "sha256:b76324e2dc033a0b2f435f33eb88ff9913c156ef78e153fb210e03c13da746b3", size = 796783, upload-time = "2025-10-16T22:16:55.906Z" },
    { url = "https://files.pythonhosted.org/packages/42/38/c9b09f3271a7a723a5de69f8e237ab8e7803183131bc57c890db0b6bb872/uvloop-0.22.1-cp314-cp314t-manylinux2014_aarch64.manylinux_2_17_aarch64.manylinux_2_28_aarch64.whl", hash = "sha256:badb4d8e58ee08dad957002027830d5c3b06aea446a6a3744483c2b3b745345c", size = 4647548, upload-time = "2025-10-16T22:16:57.008Z" },
    { url = "https://files.pythonhosted.org/packages/c1/37/945b4ca0ac27e3dc4952642d4c900edd030b3da6c9634875af6e13ae80e5/uvloop-0.22.1-cp314-cp314t-manylinux2014_x86_64.manylinux_2_17_x86_64.manylinux_2_28_x86_64.whl", hash = "sha256:b91328c72635f6f9e0282e4a57da7470c7350ab1c9f48546c0f2866205349d21", size = 4467065, upload-time = "2025-10-16T22:16:58.206Z" },
    { url = "https://files.pythonhosted.org/packages/97/cc/48d232f33d60e2e2e0b42f4e73455b146b76ebe216487e862700457fbf3c/uvloop-0.22.1-cp314-cp314t-musllinux_1_2_aarch64.whl", hash = "sha256:daf620c2995d193449393d6c62131b3fbd40a63bf7b307a1527856ace637fe88", size = 4328384, upload-time = "2025-10-16T22:16:59.36Z" },
    { url = "https://files.pythonhosted.org/packages/e4/16/c1fd27e9549f3c4baf1dc9c20c456cd2f822dbf8de9f463824b0c0357e06/uvloop-0.22.1-cp314-cp314t-musllinux_1_2_x86_64.whl", hash = "sha256:6cde23eeda1a25c75b2e07d39970f3374105d5eafbaab2a4482be82f272d5a5e", size = 4296730, upload-time = "2025-10-16T22:17:00.744Z" },
]

[[package]]
name = "watchfiles"
version = "1.1.1"
source = { registry = "https://pypi.org/simple" }
dependencies = [
    { name = "anyio" },
]
sdist = { url = "https://files.pythonhosted.org/packages/c2/c9/8869df9b2a2d6c59d79220a4db37679e74f807c559ffe5265e08b227a210/watchfiles-1.1.1.tar.gz", hash = "sha256:a173cb5c16c4f40ab19cecf48a534c409f7ea983ab8fed0741304a1c0a31b3f2", size = 94440, upload-time = "2025-10-14T15:06:21.08Z" }
wheels = [
    { url = "https://files.pythonhosted.org/packages/74/d5/f039e7e3c639d9b1d09b07ea412a6806d38123f0508e5f9b48a87b0a76cc/watchfiles-1.1.1-cp312-cp312-macosx_10_12_x86_64.whl", hash = "sha256:8c89f9f2f740a6b7dcc753140dd5e1ab9215966f7a3530d0c0705c83b401bd7d", size = 404745, upload-time = "2025-10-14T15:04:46.731Z" },
    { url = "https://files.pythonhosted.org/packages/a5/96/a881a13aa1349827490dab2d363c8039527060cfcc2c92cc6d13d1b1049e/watchfiles-1.1.1-cp312-cp312-macosx_11_0_arm64.whl", hash = "sha256:bd404be08018c37350f0d6e34676bd1e2889990117a2b90070b3007f172d0610", size = 391769, upload-time = "2025-10-14T15:04:48.003Z" },
    { url = "https://files.pythonhosted.org/packages/4b/5b/d3b460364aeb8da471c1989238ea0e56bec24b6042a68046adf3d9ddb01c/watchfiles-1.1.1-cp312-cp312-manylinux_2_17_aarch64.manylinux2014_aarch64.whl", hash = "sha256:8526e8f916bb5b9a0a777c8317c23ce65de259422bba5b31325a6fa6029d33af", size = 449374, upload-time = "2025-10-14T15:04:49.179Z" },
    { url = "https://files.pythonhosted.org/packages/b9/44/5769cb62d4ed055cb17417c0a109a92f007114a4e07f30812a73a4efdb11/watchfiles-1.1.1-cp312-cp312-manylinux_2_17_armv7l.manylinux2014_armv7l.whl", hash = "sha256:2edc3553362b1c38d9f06242416a5d8e9fe235c204a4072e988ce2e5bb1f69f6", size = 459485, upload-time = "2025-10-14T15:04:50.155Z" },
    { url = "https://files.pythonhosted.org/packages/19/0c/286b6301ded2eccd4ffd0041a1b726afda999926cf720aab63adb68a1e36/watchfiles-1.1.1-cp312-cp312-manylinux_2_17_i686.manylinux2014_i686.whl", hash = "sha256:30f7da3fb3f2844259cba4720c3fc7138eb0f7b659c38f3bfa65084c7fc7abce", size = 488813, upload-time = "2025-10-14T15:04:51.059Z" },
    { url = "https://files.pythonhosted.org/packages/c7/2b/8530ed41112dd4a22f4dcfdb5ccf6a1baad1ff6eed8dc5a5f09e7e8c41c7/watchfiles-1.1.1-cp312-cp312-manylinux_2_17_ppc64le.manylinux2014_ppc64le.whl", hash = "sha256:f8979280bdafff686ba5e4d8f97840f929a87ed9cdf133cbbd42f7766774d2aa", size = 594816, upload-time = "2025-10-14T15:04:52.031Z" },
    { url = "https://files.pythonhosted.org/packages/ce/d2/f5f9fb49489f184f18470d4f99f4e862a4b3e9ac2865688eb2099e3d837a/watchfiles-1.1.1-cp312-cp312-manylinux_2_17_s390x.manylinux2014_s390x.whl", hash = "sha256:dcc5c24523771db3a294c77d94771abcfcb82a0e0ee8efd910c37c59ec1b31bb", size = 475186, upload-time = "2025-10-14T15:04:53.064Z" },
    { url = "https://files.pythonhosted.org/packages/cf/68/5707da262a119fb06fbe214d82dd1fe4a6f4af32d2d14de368d0349eb52a/watchfiles-1.1.1-cp312-cp312-manylinux_2_17_x86_64.manylinux2014_x86_64.whl", hash = "sha256:1db5d7ae38ff20153d542460752ff397fcf5c96090c1230803713cf3147a6803", size = 456812, upload-time = "2025-10-14T15:04:55.174Z" },
    { url = "https://files.pythonhosted.org/packages/66/ab/3cbb8756323e8f9b6f9acb9ef4ec26d42b2109bce830cc1f3468df20511d/watchfiles-1.1.1-cp312-cp312-musllinux_1_1_aarch64.whl", hash = "sha256:28475ddbde92df1874b6c5c8aaeb24ad5be47a11f87cde5a28ef3835932e3e94", size = 630196, upload-time = "2025-10-14T15:04:56.22Z" },
    { url = "https://files.pythonhosted.org/packages/78/46/7152ec29b8335f80167928944a94955015a345440f524d2dfe63fc2f437b/watchfiles-1.1.1-cp312-cp312-musllinux_1_1_x86_64.whl", hash = "sha256:36193ed342f5b9842edd3532729a2ad55c4160ffcfa3700e0d54be496b70dd43", size = 622657, upload-time = "2025-10-14T15:04:57.521Z" },
    { url = "https://files.pythonhosted.org/packages/0a/bf/95895e78dd75efe9a7f31733607f384b42eb5feb54bd2eb6ed57cc2e94f4/watchfiles-1.1.1-cp312-cp312-win32.whl", hash = "sha256:859e43a1951717cc8de7f4c77674a6d389b106361585951d9e69572823f311d9", size = 272042, upload-time = "2025-10-14T15:04:59.046Z" },
    { url = "https://files.pythonhosted.org/packages/87/0a/90eb755f568de2688cb220171c4191df932232c20946966c27a59c400850/watchfiles-1.1.1-cp312-cp312-win_amd64.whl", hash = "sha256:91d4c9a823a8c987cce8fa2690923b069966dabb196dd8d137ea2cede885fde9", size = 288410, upload-time = "2025-10-14T15:05:00.081Z" },
    { url = "https://files.pythonhosted.org/packages/36/76/f322701530586922fbd6723c4f91ace21364924822a8772c549483abed13/watchfiles-1.1.1-cp312-cp312-win_arm64.whl", hash = "sha256:a625815d4a2bdca61953dbba5a39d60164451ef34c88d751f6c368c3ea73d404", size = 278209, upload-time = "2025-10-14T15:05:01.168Z" },
    { url = "https://files.pythonhosted.org/packages/bb/f4/f750b29225fe77139f7ae5de89d4949f5a99f934c65a1f1c0b248f26f747/watchfiles-1.1.1-cp313-cp313-macosx_10_12_x86_64.whl", hash = "sha256:130e4876309e8686a5e37dba7d5e9bc77e6ed908266996ca26572437a5271e18", size = 404321, upload-time = "2025-10-14T15:05:02.063Z" },
    { url = "https://files.pythonhosted.org/packages/2b/f9/f07a295cde762644aa4c4bb0f88921d2d141af45e735b965fb2e87858328/watchfiles-1.1.1-cp313-cp313-macosx_11_0_arm64.whl", hash = "sha256:5f3bde70f157f84ece3765b42b4a52c6ac1a50334903c6eaf765362f6ccca88a", size = 391783, upload-time = "2025-10-14T15:05:03.052Z" },
    { url = "https://files.pythonhosted.org/packages/bc/11/fc2502457e0bea39a5c958d86d2cb69e407a4d00b85735ca724bfa6e0d1a/watchfiles-1.1.1-cp313-cp313-manylinux_2_17_aarch64.manylinux2014_aarch64.whl", hash = "sha256:14e0b1fe858430fc0251737ef3824c54027bedb8c37c38114488b8e131cf8219", size = 449279, upload-time = "2025-10-14T15:05:04.004Z" },
    { url = "https://files.pythonhosted.org/packages/e3/1f/d66bc15ea0b728df3ed96a539c777acfcad0eb78555ad9efcaa1274688f0/watchfiles-1.1.1-cp313-cp313-manylinux_2_17_armv7l.manylinux2014_armv7l.whl", hash = "sha256:f27db948078f3823a6bb3b465180db8ebecf26dd5dae6f6180bd87383b6b4428", size = 459405, upload-time = "2025-10-14T15:05:04.942Z" },
    { url = "https://files.pythonhosted.org/packages/be/90/9f4a65c0aec3ccf032703e6db02d89a157462fbb2cf20dd415128251cac0/watchfiles-1.1.1-cp313-cp313-manylinux_2_17_i686.manylinux2014_i686.whl", hash = "sha256:059098c3a429f62fc98e8ec62b982230ef2c8df68c79e826e37b895bc359a9c0", size = 488976, upload-time = "2025-10-14T15:05:05.905Z" },
    { url = "https://files.pythonhosted.org/packages/37/57/ee347af605d867f712be7029bb94c8c071732a4b44792e3176fa3c612d39/watchfiles-1.1.1-cp313-cp313-manylinux_2_17_ppc64le.manylinux2014_ppc64le.whl", hash = "sha256:bfb5862016acc9b869bb57284e6cb35fdf8e22fe59f7548858e2f971d045f150", size = 595506, upload-time = "2025-10-14T15:05:06.906Z" },
    { url = "https://files.pythonhosted.org/packages/a8/78/cc5ab0b86c122047f75e8fc471c67a04dee395daf847d3e59381996c8707/watchfiles-1.1.1-cp313-cp313-manylinux_2_17_s390x.manylinux2014_s390x.whl", hash = "sha256:319b27255aacd9923b8a276bb14d21a5f7ff82564c744235fc5eae58d95422ae", size = 474936, upload-time = "2025-10-14T15:05:07.906Z" },
    { url = "https://files.pythonhosted.org/packages/62/da/def65b170a3815af7bd40a3e7010bf6ab53089ef1b75d05dd5385b87cf08/watchfiles-1.1.1-cp313-cp313-manylinux_2_17_x86_64.manylinux2014_x86_64.whl", hash = "sha256:c755367e51db90e75b19454b680903631d41f9e3607fbd941d296a020c2d752d", size = 456147, upload-time = "2025-10-14T15:05:09.138Z" },
    { url = "https://files.pythonhosted.org/packages/57/99/da6573ba71166e82d288d4df0839128004c67d2778d3b566c138695f5c0b/watchfiles-1.1.1-cp313-cp313-musllinux_1_1_aarch64.whl", hash = "sha256:c22c776292a23bfc7237a98f791b9ad3144b02116ff10d820829ce62dff46d0b", size = 630007, upload-time = "2025-10-14T15:05:10.117Z" },
    { url = "https://files.pythonhosted.org/packages/a8/51/7439c4dd39511368849eb1e53279cd3454b4a4dbace80bab88feeb83c6b5/watchfiles-1.1.1-cp313-cp313-musllinux_1_1_x86_64.whl", hash = "sha256:3a476189be23c3686bc2f4321dd501cb329c0a0469e77b7b534ee10129ae6374", size = 622280, upload-time = "2025-10-14T15:05:11.146Z" },
    { url = "https://files.pythonhosted.org/packages/95/9c/8ed97d4bba5db6fdcdb2b298d3898f2dd5c20f6b73aee04eabe56c59677e/watchfiles-1.1.1-cp313-cp313-win32.whl", hash = "sha256:bf0a91bfb5574a2f7fc223cf95eeea79abfefa404bf1ea5e339c0c1560ae99a0", size = 272056, upload-time = "2025-10-14T15:05:12.156Z" },
    { url = "https://files.pythonhosted.org/packages/1f/f3/c14e28429f744a260d8ceae18bf58c1d5fa56b50d006a7a9f80e1882cb0d/watchfiles-1.1.1-cp313-cp313-win_amd64.whl", hash = "sha256:52e06553899e11e8074503c8e716d574adeeb7e68913115c4b3653c53f9bae42", size = 288162, upload-time = "2025-10-14T15:05:13.208Z" },
    { url = "https://files.pythonhosted.org/packages/dc/61/fe0e56c40d5cd29523e398d31153218718c5786b5e636d9ae8ae79453d27/watchfiles-1.1.1-cp313-cp313-win_arm64.whl", hash = "sha256:ac3cc5759570cd02662b15fbcd9d917f7ecd47efe0d6b40474eafd246f91ea18", size = 277909, upload-time = "2025-10-14T15:05:14.49Z" },
    { url = "https://files.pythonhosted.org/packages/79/42/e0a7d749626f1e28c7108a99fb9bf524b501bbbeb9b261ceecde644d5a07/watchfiles-1.1.1-cp313-cp313t-macosx_10_12_x86_64.whl", hash = "sha256:563b116874a9a7ce6f96f87cd0b94f7faf92d08d0021e837796f0a14318ef8da", size = 403389, upload-time = "2025-10-14T15:05:15.777Z" },
    { url = "https://files.pythonhosted.org/packages/15/49/08732f90ce0fbbc13913f9f215c689cfc9ced345fb1bcd8829a50007cc8d/watchfiles-1.1.1-cp313-cp313t-macosx_11_0_arm64.whl", hash = "sha256:3ad9fe1dae4ab4212d8c91e80b832425e24f421703b5a42ef2e4a1e215aff051", size = 389964, upload-time = "2025-10-14T15:05:16.85Z" },
    { url = "https://files.pythonhosted.org/packages/27/0d/7c315d4bd5f2538910491a0393c56bf70d333d51bc5b34bee8e68e8cea19/watchfiles-1.1.1-cp313-cp313t-manylinux_2_17_aarch64.manylinux2014_aarch64.whl", hash = "sha256:ce70f96a46b894b36eba678f153f052967a0d06d5b5a19b336ab0dbbd029f73e", size = 448114, upload-time = "2025-10-14T15:05:17.876Z" },
    { url = "https://files.pythonhosted.org/packages/c3/24/9e096de47a4d11bc4df41e9d1e61776393eac4cb6eb11b3e23315b78b2cc/watchfiles-1.1.1-cp313-cp313t-manylinux_2_17_armv7l.manylinux2014_armv7l.whl", hash = "sha256:cb467c999c2eff23a6417e58d75e5828716f42ed8289fe6b77a7e5a91036ca70", size = 460264, upload-time = "2025-10-14T15:05:18.962Z" },
    { url = "https://files.pythonhosted.org/packages/cc/0f/e8dea6375f1d3ba5fcb0b3583e2b493e77379834c74fd5a22d66d85d6540/watchfiles-1.1.1-cp313-cp313t-manylinux_2_17_i686.manylinux2014_i686.whl", hash = "sha256:836398932192dae4146c8f6f737d74baeac8b70ce14831a239bdb1ca882fc261", size = 487877, upload-time = "2025-10-14T15:05:20.094Z" },
    { url = "https://files.pythonhosted.org/packages/ac/5b/df24cfc6424a12deb41503b64d42fbea6b8cb357ec62ca84a5a3476f654a/watchfiles-1.1.1-cp313-cp313t-manylinux_2_17_ppc64le.manylinux2014_ppc64le.whl", hash = "sha256:743185e7372b7bc7c389e1badcc606931a827112fbbd37f14c537320fca08620", size = 595176, upload-time = "2025-10-14T15:05:21.134Z" },
    { url = "https://files.pythonhosted.org/packages/8f/b5/853b6757f7347de4e9b37e8cc3289283fb983cba1ab4d2d7144694871d9c/watchfiles-1.1.1-cp313-cp313t-manylinux_2_17_s390x.manylinux2014_s390x.whl", hash = "sha256:afaeff7696e0ad9f02cbb8f56365ff4686ab205fcf9c4c5b6fdfaaa16549dd04", size = 473577, upload-time = "2025-10-14T15:05:22.306Z" },
    { url = "https://files.pythonhosted.org/packages/e1/f7/0a4467be0a56e80447c8529c9fce5b38eab4f513cb3d9bf82e7392a5696b/watchfiles-1.1.1-cp313-cp313t-manylinux_2_17_x86_64.manylinux2014_x86_64.whl", hash = "sha256:3f7eb7da0eb23aa2ba036d4f616d46906013a68caf61b7fdbe42fc8b25132e77", size = 455425, upload-time = "2025-10-14T15:05:23.348Z" },
    { url = "https://files.pythonhosted.org/packages/8e/e0/82583485ea00137ddf69bc84a2db88bd92ab4a6e3c405e5fb878ead8d0e7/watchfiles-1.1.1-cp313-cp313t-musllinux_1_1_aarch64.whl", hash = "sha256:831a62658609f0e5c64178211c942ace999517f5770fe9436be4c2faeba0c0ef", size = 628826, upload-time = "2025-10-14T15:05:24.398Z" },
    { url = "https://files.pythonhosted.org/packages/28/9a/a785356fccf9fae84c0cc90570f11702ae9571036fb25932f1242c82191c/watchfiles-1.1.1-cp313-cp313t-musllinux_1_1_x86_64.whl", hash = "sha256:f9a2ae5c91cecc9edd47e041a930490c31c3afb1f5e6d71de3dc671bfaca02bf", size = 622208, upload-time = "2025-10-14T15:05:25.45Z" },
    { url = "https://files.pythonhosted.org/packages/c3/f4/0872229324ef69b2c3edec35e84bd57a1289e7d3fe74588048ed8947a323/watchfiles-1.1.1-cp314-cp314-macosx_10_12_x86_64.whl", hash = "sha256:d1715143123baeeaeadec0528bb7441103979a1d5f6fd0e1f915383fea7ea6d5", size = 404315, upload-time = "2025-10-14T15:05:26.501Z" },
    { url = "https://files.pythonhosted.org/packages/7b/22/16d5331eaed1cb107b873f6ae1b69e9ced582fcf0c59a50cd84f403b1c32/watchfiles-1.1.1-cp314-cp314-macosx_11_0_arm64.whl", hash = "sha256:39574d6370c4579d7f5d0ad940ce5b20db0e4117444e39b6d8f99db5676c52fd", size = 390869, upload-time = "2025-10-14T15:05:27.649Z" },
    { url = "https://files.pythonhosted.org/packages/b2/7e/5643bfff5acb6539b18483128fdc0ef2cccc94a5b8fbda130c823e8ed636/watchfiles-1.1.1-cp314-cp314-manylinux_2_17_aarch64.manylinux2014_aarch64.whl", hash = "sha256:7365b92c2e69ee952902e8f70f3ba6360d0d596d9299d55d7d386df84b6941fb", size = 449919, upload-time = "2025-10-14T15:05:28.701Z" },
    { url = "https://files.pythonhosted.org/packages/51/2e/c410993ba5025a9f9357c376f48976ef0e1b1aefb73b97a5ae01a5972755/watchfiles-1.1.1-cp314-cp314-manylinux_2_17_armv7l.manylinux2014_armv7l.whl", hash = "sha256:bfff9740c69c0e4ed32416f013f3c45e2ae42ccedd1167ef2d805c000b6c71a5", size = 460845, upload-time = "2025-10-14T15:05:30.064Z" },
    { url = "https://files.pythonhosted.org/packages/8e/a4/2df3b404469122e8680f0fcd06079317e48db58a2da2950fb45020947734/watchfiles-1.1.1-cp314-cp314-manylinux_2_17_i686.manylinux2014_i686.whl", hash = "sha256:b27cf2eb1dda37b2089e3907d8ea92922b673c0c427886d4edc6b94d8dfe5db3", size = 489027, upload-time = "2025-10-14T15:05:31.064Z" },
    { url = "https://files.pythonhosted.org/packages/ea/84/4587ba5b1f267167ee715b7f66e6382cca6938e0a4b870adad93e44747e6/watchfiles-1.1.1-cp314-cp314-manylinux_2_17_ppc64le.manylinux2014_ppc64le.whl", hash = "sha256:526e86aced14a65a5b0ec50827c745597c782ff46b571dbfe46192ab9e0b3c33", size = 595615, upload-time = "2025-10-14T15:05:32.074Z" },
    { url = "https://files.pythonhosted.org/packages/6a/0f/c6988c91d06e93cd0bb3d4a808bcf32375ca1904609835c3031799e3ecae/watchfiles-1.1.1-cp314-cp314-manylinux_2_17_s390x.manylinux2014_s390x.whl", hash = "sha256:04e78dd0b6352db95507fd8cb46f39d185cf8c74e4cf1e4fbad1d3df96faf510", size = 474836, upload-time = "2025-10-14T15:05:33.209Z" },
    { url = "https://files.pythonhosted.org/packages/b4/36/ded8aebea91919485b7bbabbd14f5f359326cb5ec218cd67074d1e426d74/watchfiles-1.1.1-cp314-cp314-manylinux_2_17_x86_64.manylinux2014_x86_64.whl", hash = "sha256:5c85794a4cfa094714fb9c08d4a218375b2b95b8ed1666e8677c349906246c05", size = 455099, upload-time = "2025-10-14T15:05:34.189Z" },
    { url = "https://files.pythonhosted.org/packages/98/e0/8c9bdba88af756a2fce230dd365fab2baf927ba42cd47521ee7498fd5211/watchfiles-1.1.1-cp314-cp314-musllinux_1_1_aarch64.whl", hash = "sha256:74d5012b7630714b66be7b7b7a78855ef7ad58e8650c73afc4c076a1f480a8d6", size = 630626, upload-time = "2025-10-14T15:05:35.216Z" },
    { url = "https://files.pythonhosted.org/packages/2a/84/a95db05354bf2d19e438520d92a8ca475e578c647f78f53197f5a2f17aaf/watchfiles-1.1.1-cp314-cp314-musllinux_1_1_x86_64.whl", hash = "sha256:8fbe85cb3201c7d380d3d0b90e63d520f15d6afe217165d7f98c9c649654db81", size = 622519, upload-time = "2025-10-14T15:05:36.259Z" },
    { url = "https://files.pythonhosted.org/packages/1d/ce/d8acdc8de545de995c339be67711e474c77d643555a9bb74a9334252bd55/watchfiles-1.1.1-cp314-cp314-win32.whl", hash = "sha256:3fa0b59c92278b5a7800d3ee7733da9d096d4aabcfabb9a928918bd276ef9b9b", size = 272078, upload-time = "2025-10-14T15:05:37.63Z" },
    { url = "https://files.pythonhosted.org/packages/c4/c9/a74487f72d0451524be827e8edec251da0cc1fcf111646a511ae752e1a3d/watchfiles-1.1.1-cp314-cp314-win_amd64.whl", hash = "sha256:c2047d0b6cea13b3316bdbafbfa0c4228ae593d995030fda39089d36e64fc03a", size = 287664, upload-time = "2025-10-14T15:05:38.95Z" },
    { url = "https://files.pythonhosted.org/packages/df/b8/8ac000702cdd496cdce998c6f4ee0ca1f15977bba51bdf07d872ebdfc34c/watchfiles-1.1.1-cp314-cp314-win_arm64.whl", hash = "sha256:842178b126593addc05acf6fce960d28bc5fae7afbaa2c6c1b3a7b9460e5be02", size = 277154, upload-time = "2025-10-14T15:05:39.954Z" },
    { url = "https://files.pythonhosted.org/packages/47/a8/e3af2184707c29f0f14b1963c0aace6529f9d1b8582d5b99f31bbf42f59e/watchfiles-1.1.1-cp314-cp314t-macosx_10_12_x86_64.whl", hash = "sha256:88863fbbc1a7312972f1c511f202eb30866370ebb8493aef2812b9ff28156a21", size = 403820, upload-time = "2025-10-14T15:05:40.932Z" },
    { url = "https://files.pythonhosted.org/packages/c0/ec/e47e307c2f4bd75f9f9e8afbe3876679b18e1bcec449beca132a1c5ffb2d/watchfiles-1.1.1-cp314-cp314t-macosx_11_0_arm64.whl", hash = "sha256:55c7475190662e202c08c6c0f4d9e345a29367438cf8e8037f3155e10a88d5a5", size = 390510, upload-time = "2025-10-14T15:05:41.945Z" },
    { url = "https://files.pythonhosted.org/packages/d5/a0/ad235642118090f66e7b2f18fd5c42082418404a79205cdfca50b6309c13/watchfiles-1.1.1-cp314-cp314t-manylinux_2_17_aarch64.manylinux2014_aarch64.whl", hash = "sha256:3f53fa183d53a1d7a8852277c92b967ae99c2d4dcee2bfacff8868e6e30b15f7", size = 448408, upload-time = "2025-10-14T15:05:43.385Z" },
    { url = "https://files.pythonhosted.org/packages/df/85/97fa10fd5ff3332ae17e7e40e20784e419e28521549780869f1413742e9d/watchfiles-1.1.1-cp314-cp314t-manylinux_2_17_armv7l.manylinux2014_armv7l.whl", hash = "sha256:6aae418a8b323732fa89721d86f39ec8f092fc2af67f4217a2b07fd3e93c6101", size = 458968, upload-time = "2025-10-14T15:05:44.404Z" },
    { url = "https://files.pythonhosted.org/packages/47/c2/9059c2e8966ea5ce678166617a7f75ecba6164375f3b288e50a40dc6d489/watchfiles-1.1.1-cp314-cp314t-manylinux_2_17_i686.manylinux2014_i686.whl", hash = "sha256:f096076119da54a6080e8920cbdaac3dbee667eb91dcc5e5b78840b87415bd44", size = 488096, upload-time = "2025-10-14T15:05:45.398Z" },
    { url = "https://files.pythonhosted.org/packages/94/44/d90a9ec8ac309bc26db808a13e7bfc0e4e78b6fc051078a554e132e80160/watchfiles-1.1.1-cp314-cp314t-manylinux_2_17_ppc64le.manylinux2014_ppc64le.whl", hash = "sha256:00485f441d183717038ed2e887a7c868154f216877653121068107b227a2f64c", size = 596040, upload-time = "2025-10-14T15:05:46.502Z" },
    { url = "https://files.pythonhosted.org/packages/95/68/4e3479b20ca305cfc561db3ed207a8a1c745ee32bf24f2026a129d0ddb6e/watchfiles-1.1.1-cp314-cp314t-manylinux_2_17_s390x.manylinux2014_s390x.whl", hash = "sha256:a55f3e9e493158d7bfdb60a1165035f1cf7d320914e7b7ea83fe22c6023b58fc", size = 473847, upload-time = "2025-10-14T15:05:47.484Z" },
    { url = "https://files.pythonhosted.org/packages/4f/55/2af26693fd15165c4ff7857e38330e1b61ab8c37d15dc79118cdba115b7a/watchfiles-1.1.1-cp314-cp314t-manylinux_2_17_x86_64.manylinux2014_x86_64.whl", hash = "sha256:8c91ed27800188c2ae96d16e3149f199d62f86c7af5f5f4d2c61a3ed8cd3666c", size = 455072, upload-time = "2025-10-14T15:05:48.928Z" },
    { url = "https://files.pythonhosted.org/packages/66/1d/d0d200b10c9311ec25d2273f8aad8c3ef7cc7ea11808022501811208a750/watchfiles-1.1.1-cp314-cp314t-musllinux_1_1_aarch64.whl", hash = "sha256:311ff15a0bae3714ffb603e6ba6dbfba4065ab60865d15a6ec544133bdb21099", size = 629104, upload-time = "2025-10-14T15:05:49.908Z" },
    { url = "https://files.pythonhosted.org/packages/e3/bd/fa9bb053192491b3867ba07d2343d9f2252e00811567d30ae8d0f78136fe/watchfiles-1.1.1-cp314-cp314t-musllinux_1_1_x86_64.whl", hash = "sha256:a916a2932da8f8ab582f242c065f5c81bed3462849ca79ee357dd9551b0e9b01", size = 622112, upload-time = "2025-10-14T15:05:50.941Z" },
]

[[package]]
name = "websockets"
version = "15.0.1"
source = { registry = "https://pypi.org/simple" }
sdist = { url = "https://files.pythonhosted.org/packages/21/e6/26d09fab466b7ca9c7737474c52be4f76a40301b08362eb2dbc19dcc16c1/websockets-15.0.1.tar.gz", hash = "sha256:82544de02076bafba038ce055ee6412d68da13ab47f0c60cab827346de828dee", size = 177016, upload-time = "2025-03-05T20:03:41.606Z" }
wheels = [
    { url = "https://files.pythonhosted.org/packages/51/6b/4545a0d843594f5d0771e86463606a3988b5a09ca5123136f8a76580dd63/websockets-15.0.1-cp312-cp312-macosx_10_13_universal2.whl", hash = "sha256:3e90baa811a5d73f3ca0bcbf32064d663ed81318ab225ee4f427ad4e26e5aff3", size = 175437, upload-time = "2025-03-05T20:02:16.706Z" },
    { url = "https://files.pythonhosted.org/packages/f4/71/809a0f5f6a06522af902e0f2ea2757f71ead94610010cf570ab5c98e99ed/websockets-15.0.1-cp312-cp312-macosx_10_13_x86_64.whl", hash = "sha256:592f1a9fe869c778694f0aa806ba0374e97648ab57936f092fd9d87f8bc03665", size = 173096, upload-time = "2025-03-05T20:02:18.832Z" },
    { url = "https://files.pythonhosted.org/packages/3d/69/1a681dd6f02180916f116894181eab8b2e25b31e484c5d0eae637ec01f7c/websockets-15.0.1-cp312-cp312-macosx_11_0_arm64.whl", hash = "sha256:0701bc3cfcb9164d04a14b149fd74be7347a530ad3bbf15ab2c678a2cd3dd9a2", size = 173332, upload-time = "2025-03-05T20:02:20.187Z" },
    { url = "https://files.pythonhosted.org/packages/a6/02/0073b3952f5bce97eafbb35757f8d0d54812b6174ed8dd952aa08429bcc3/websockets-15.0.1-cp312-cp312-manylinux_2_17_aarch64.manylinux2014_aarch64.whl", hash = "sha256:e8b56bdcdb4505c8078cb6c7157d9811a85790f2f2b3632c7d1462ab5783d215", size = 183152, upload-time = "2025-03-05T20:02:22.286Z" },
    { url = "https://files.pythonhosted.org/packages/74/45/c205c8480eafd114b428284840da0b1be9ffd0e4f87338dc95dc6ff961a1/websockets-15.0.1-cp312-cp312-manylinux_2_5_i686.manylinux1_i686.manylinux_2_17_i686.manylinux2014_i686.whl", hash = "sha256:0af68c55afbd5f07986df82831c7bff04846928ea8d1fd7f30052638788bc9b5", size = 182096, upload-time = "2025-03-05T20:02:24.368Z" },
    { url = "https://files.pythonhosted.org/packages/14/8f/aa61f528fba38578ec553c145857a181384c72b98156f858ca5c8e82d9d3/websockets-15.0.1-cp312-cp312-manylinux_2_5_x86_64.manylinux1_x86_64.manylinux_2_17_x86_64.manylinux2014_x86_64.whl", hash = "sha256:64dee438fed052b52e4f98f76c5790513235efaa1ef7f3f2192c392cd7c91b65", size = 182523, upload-time = "2025-03-05T20:02:25.669Z" },
    { url = "https://files.pythonhosted.org/packages/ec/6d/0267396610add5bc0d0d3e77f546d4cd287200804fe02323797de77dbce9/websockets-15.0.1-cp312-cp312-musllinux_1_2_aarch64.whl", hash = "sha256:d5f6b181bb38171a8ad1d6aa58a67a6aa9d4b38d0f8c5f496b9e42561dfc62fe", size = 182790, upload-time = "2025-03-05T20:02:26.99Z" },
    { url = "https://files.pythonhosted.org/packages/02/05/c68c5adbf679cf610ae2f74a9b871ae84564462955d991178f95a1ddb7dd/websockets-15.0.1-cp312-cp312-musllinux_1_2_i686.whl", hash = "sha256:5d54b09eba2bada6011aea5375542a157637b91029687eb4fdb2dab11059c1b4", size = 182165, upload-time = "2025-03-05T20:02:30.291Z" },
    { url = "https://files.pythonhosted.org/packages/29/93/bb672df7b2f5faac89761cb5fa34f5cec45a4026c383a4b5761c6cea5c16/websockets-15.0.1-cp312-cp312-musllinux_1_2_x86_64.whl", hash = "sha256:3be571a8b5afed347da347bfcf27ba12b069d9d7f42cb8c7028b5e98bbb12597", size = 182160, upload-time = "2025-03-05T20:02:31.634Z" },
    { url = "https://files.pythonhosted.org/packages/ff/83/de1f7709376dc3ca9b7eeb4b9a07b4526b14876b6d372a4dc62312bebee0/websockets-15.0.1-cp312-cp312-win32.whl", hash = "sha256:c338ffa0520bdb12fbc527265235639fb76e7bc7faafbb93f6ba80d9c06578a9", size = 176395, upload-time = "2025-03-05T20:02:33.017Z" },
    { url = "https://files.pythonhosted.org/packages/7d/71/abf2ebc3bbfa40f391ce1428c7168fb20582d0ff57019b69ea20fa698043/websockets-15.0.1-cp312-cp312-win_amd64.whl", hash = "sha256:fcd5cf9e305d7b8338754470cf69cf81f420459dbae8a3b40cee57417f4614a7", size = 176841, upload-time = "2025-03-05T20:02:34.498Z" },
    { url = "https://files.pythonhosted.org/packages/cb/9f/51f0cf64471a9d2b4d0fc6c534f323b664e7095640c34562f5182e5a7195/websockets-15.0.1-cp313-cp313-macosx_10_13_universal2.whl", hash = "sha256:ee443ef070bb3b6ed74514f5efaa37a252af57c90eb33b956d35c8e9c10a1931", size = 175440, upload-time = "2025-03-05T20:02:36.695Z" },
    { url = "https://files.pythonhosted.org/packages/8a/05/aa116ec9943c718905997412c5989f7ed671bc0188ee2ba89520e8765d7b/websockets-15.0.1-cp313-cp313-macosx_10_13_x86_64.whl", hash = "sha256:5a939de6b7b4e18ca683218320fc67ea886038265fd1ed30173f5ce3f8e85675", size = 173098, upload-time = "2025-03-05T20:02:37.985Z" },
    { url = "https://files.pythonhosted.org/packages/ff/0b/33cef55ff24f2d92924923c99926dcce78e7bd922d649467f0eda8368923/websockets-15.0.1-cp313-cp313-macosx_11_0_arm64.whl", hash = "sha256:746ee8dba912cd6fc889a8147168991d50ed70447bf18bcda7039f7d2e3d9151", size = 173329, upload-time = "2025-03-05T20:02:39.298Z" },
    { url = "https://files.pythonhosted.org/packages/31/1d/063b25dcc01faa8fada1469bdf769de3768b7044eac9d41f734fd7b6ad6d/websockets-15.0.1-cp313-cp313-manylinux_2_17_aarch64.manylinux2014_aarch64.whl", hash = "sha256:595b6c3969023ecf9041b2936ac3827e4623bfa3ccf007575f04c5a6aa318c22", size = 183111, upload-time = "2025-03-05T20:02:40.595Z" },
    { url = "https://files.pythonhosted.org/packages/93/53/9a87ee494a51bf63e4ec9241c1ccc4f7c2f45fff85d5bde2ff74fcb68b9e/websockets-15.0.1-cp313-cp313-manylinux_2_5_i686.manylinux1_i686.manylinux_2_17_i686.manylinux2014_i686.whl", hash = "sha256:3c714d2fc58b5ca3e285461a4cc0c9a66bd0e24c5da9911e30158286c9b5be7f", size = 182054, upload-time = "2025-03-05T20:02:41.926Z" },
    { url = "https://files.pythonhosted.org/packages/ff/b2/83a6ddf56cdcbad4e3d841fcc55d6ba7d19aeb89c50f24dd7e859ec0805f/websockets-15.0.1-cp313-cp313-manylinux_2_5_x86_64.manylinux1_x86_64.manylinux_2_17_x86_64.manylinux2014_x86_64.whl", hash = "sha256:0f3c1e2ab208db911594ae5b4f79addeb3501604a165019dd221c0bdcabe4db8", size = 182496, upload-time = "2025-03-05T20:02:43.304Z" },
    { url = "https://files.pythonhosted.org/packages/98/41/e7038944ed0abf34c45aa4635ba28136f06052e08fc2168520bb8b25149f/websockets-15.0.1-cp313-cp313-musllinux_1_2_aarch64.whl", hash = "sha256:229cf1d3ca6c1804400b0a9790dc66528e08a6a1feec0d5040e8b9eb14422375", size = 182829, upload-time = "2025-03-05T20:02:48.812Z" },
    { url = "https://files.pythonhosted.org/packages/e0/17/de15b6158680c7623c6ef0db361da965ab25d813ae54fcfeae2e5b9ef910/websockets-15.0.1-cp313-cp313-musllinux_1_2_i686.whl", hash = "sha256:756c56e867a90fb00177d530dca4b097dd753cde348448a1012ed6c5131f8b7d", size = 182217, upload-time = "2025-03-05T20:02:50.14Z" },
    { url = "https://files.pythonhosted.org/packages/33/2b/1f168cb6041853eef0362fb9554c3824367c5560cbdaad89ac40f8c2edfc/websockets-15.0.1-cp313-cp313-musllinux_1_2_x86_64.whl", hash = "sha256:558d023b3df0bffe50a04e710bc87742de35060580a293c2a984299ed83bc4e4", size = 182195, upload-time = "2025-03-05T20:02:51.561Z" },
    { url = "https://files.pythonhosted.org/packages/86/eb/20b6cdf273913d0ad05a6a14aed4b9a85591c18a987a3d47f20fa13dcc47/websockets-15.0.1-cp313-cp313-win32.whl", hash = "sha256:ba9e56e8ceeeedb2e080147ba85ffcd5cd0711b89576b83784d8605a7df455fa", size = 176393, upload-time = "2025-03-05T20:02:53.814Z" },
    { url = "https://files.pythonhosted.org/packages/1b/6c/c65773d6cab416a64d191d6ee8a8b1c68a09970ea6909d16965d26bfed1e/websockets-15.0.1-cp313-cp313-win_amd64.whl", hash = "sha256:e09473f095a819042ecb2ab9465aee615bd9c2028e4ef7d933600a8401c79561", size = 176837, upload-time = "2025-03-05T20:02:55.237Z" },
    { url = "https://files.pythonhosted.org/packages/fa/a8/5b41e0da817d64113292ab1f8247140aac61cbf6cfd085d6a0fa77f4984f/websockets-15.0.1-py3-none-any.whl", hash = "sha256:f7a866fbc1e97b5c617ee4116daaa09b722101d4a3c170c787450ba409f9736f", size = 169743, upload-time = "2025-03-05T20:03:39.41Z" },
]<|MERGE_RESOLUTION|>--- conflicted
+++ resolved
@@ -1433,7 +1433,6 @@
 ]
 
 [[package]]
-<<<<<<< HEAD
 name = "tenacity"
 version = "9.1.2"
 source = { registry = "https://pypi.org/simple" }
@@ -1443,8 +1442,6 @@
 ]
 
 [[package]]
-=======
->>>>>>> 648bdf71
 name = "tqdm"
 version = "4.67.1"
 source = { registry = "https://pypi.org/simple" }
