--- conflicted
+++ resolved
@@ -69,7 +69,10 @@
 # Get your key at: https://platform.openai.com/api-keys
 # OPENAI_API_KEY=sk-your-openai-api-key-here
 
-<<<<<<< HEAD
+# Anthropic API key for Claude models
+# Get your key from: https://console.anthropic.com/
+# ANTHROPIC_API_KEY=sk-ant-your-key-here
+
 # Local LLM Provider Settings (vLLM, Ollama)
 # Base URL for OpenAI-compatible local LLM server (must end with /)
 # Common endpoints:
@@ -82,11 +85,6 @@
 
 # Request timeout in seconds for local LLM calls
 # AGDD_LOCAL_LLM_TIMEOUT=60.0
-=======
-# Anthropic API key for Claude models
-# Get your key from: https://console.anthropic.com/
-# ANTHROPIC_API_KEY=sk-ant-your-key-here
->>>>>>> f696a9df
 
 # ============================================================================
 # Production Deployment Example
