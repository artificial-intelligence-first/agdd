# AGDD HTTP API Configuration
# Copy this file to .env and customize values for your environment

# ============================================================================
# Core API Settings
# ============================================================================

# Server host and port (for uvicorn)
AGDD_API_HOST=0.0.0.0
AGDD_API_PORT=8000

# API prefix for all endpoints
AGDD_API_PREFIX=/api/v1

# Enable debug mode (detailed logs, hot reload)
AGDD_API_DEBUG=false

# Base directory for run artifacts
AGDD_RUNS_BASE_DIR=.runs/agents

# ============================================================================
# Authentication & Security
# ============================================================================

# API key for authentication
# Generate with: openssl rand -hex 32
# Leave commented out to disable authentication (development only)
# AGDD_API_KEY=your-secret-key-here

# CORS allowed origins
# For development: ["*"]
# For production: ["https://yourdomain.com","https://app.yourdomain.com"]
AGDD_CORS_ORIGINS=["*"]

# Allow credentials in CORS requests
AGDD_CORS_ALLOW_CREDENTIALS=false

# ============================================================================
# Rate Limiting
# ============================================================================

# Maximum requests per second per client IP
# Comment out or leave empty to disable rate limiting
# AGDD_RATE_LIMIT_QPS=10

# Redis URL for distributed rate limiting (multi-process deployments)
# Format: redis://localhost:6379/0
# Comment out or leave empty to use in-memory rate limiter
# AGDD_REDIS_URL=redis://localhost:6379/0

# ============================================================================
# GitHub Integration
# ============================================================================

# Webhook signature verification secret
# Set the same value in GitHub webhook configuration
# AGDD_GITHUB_WEBHOOK_SECRET=your-webhook-secret

# GitHub personal access token for posting comments
# Required scopes: repo (for private repos) or public_repo (for public repos)
# AGDD_GITHUB_TOKEN=ghp_your_token_here

# ============================================================================
# LLM Provider Configuration
# ============================================================================

# OpenAI API key for provider integration
# Required for OpenAI provider and batch processing
# Get your key at: https://platform.openai.com/api-keys
# OPENAI_API_KEY=sk-your-openai-api-key-here

<<<<<<< HEAD
# Google Generative AI Provider
# API key for Google's generative AI services
# Get your API key from: https://makersuite.google.com/app/apikey
# GOOGLE_API_KEY=your-google-api-key-here

# SDK type to use: "google-generativeai" (legacy) or "google-genai" (new)
# Default: google-generativeai
# GOOGLE_SDK_TYPE=google-generativeai

# Model name to use (e.g., gemini-1.5-pro, gemini-2.0-flash)
# Default: gemini-1.5-pro
# GOOGLE_MODEL_NAME=gemini-1.5-pro
=======
# Anthropic API key for Claude models
# Get your key from: https://console.anthropic.com/
# ANTHROPIC_API_KEY=sk-ant-your-key-here
>>>>>>> f696a9df

# ============================================================================
# Production Deployment Example
# ============================================================================
# Uncomment and customize these values for production deployment:
#
# AGDD_API_HOST=0.0.0.0
# AGDD_API_PORT=8000
# AGDD_API_DEBUG=false
# AGDD_API_KEY=your-generated-secret-key-here
# AGDD_CORS_ORIGINS=["https://yourdomain.com","https://app.yourdomain.com"]
# AGDD_CORS_ALLOW_CREDENTIALS=false
# AGDD_RATE_LIMIT_QPS=10
# AGDD_REDIS_URL=redis://redis:6379/0
# AGDD_GITHUB_WEBHOOK_SECRET=your-webhook-secret
# AGDD_GITHUB_TOKEN=ghp_your_token_here<|MERGE_RESOLUTION|>--- conflicted
+++ resolved
@@ -69,7 +69,10 @@
 # Get your key at: https://platform.openai.com/api-keys
 # OPENAI_API_KEY=sk-your-openai-api-key-here
 
-<<<<<<< HEAD
+# Anthropic API key for Claude models
+# Get your key from: https://console.anthropic.com/
+# ANTHROPIC_API_KEY=sk-ant-your-key-here
+
 # Google Generative AI Provider
 # API key for Google's generative AI services
 # Get your API key from: https://makersuite.google.com/app/apikey
@@ -82,11 +85,6 @@
 # Model name to use (e.g., gemini-1.5-pro, gemini-2.0-flash)
 # Default: gemini-1.5-pro
 # GOOGLE_MODEL_NAME=gemini-1.5-pro
-=======
-# Anthropic API key for Claude models
-# Get your key from: https://console.anthropic.com/
-# ANTHROPIC_API_KEY=sk-ant-your-key-here
->>>>>>> f696a9df
 
 # ============================================================================
 # Production Deployment Example
