--- conflicted
+++ resolved
@@ -61,7 +61,45 @@
 # AGDD_GITHUB_TOKEN=ghp_your_token_here
 
 # ============================================================================
-<<<<<<< HEAD
+# LLM Provider Configuration
+# ============================================================================
+
+# OpenAI API key for provider integration
+# Required for OpenAI provider and batch processing
+# Get your key at: https://platform.openai.com/api-keys
+# OPENAI_API_KEY=sk-your-openai-api-key-here
+
+# Anthropic API key for Claude models
+# Get your key from: https://console.anthropic.com/
+# ANTHROPIC_API_KEY=sk-ant-your-key-here
+
+# Google Generative AI Provider
+# API key for Google's generative AI services
+# Get your API key from: https://makersuite.google.com/app/apikey
+# GOOGLE_API_KEY=your-google-api-key-here
+
+# SDK type to use: "google-generativeai" (legacy) or "google-genai" (new)
+# Default: google-generativeai
+# GOOGLE_SDK_TYPE=google-generativeai
+
+# Model name to use (e.g., gemini-1.5-pro, gemini-2.0-flash)
+# Default: gemini-1.5-pro
+# GOOGLE_MODEL_NAME=gemini-1.5-pro
+
+# Local LLM Provider Settings (vLLM, Ollama)
+# Base URL for OpenAI-compatible local LLM server (must end with /)
+# Common endpoints:
+#   - vLLM: http://localhost:8000/v1/
+#   - Ollama: http://localhost:11434/v1/
+# AGDD_LOCAL_LLM_BASE_URL=http://localhost:8000/v1/
+
+# API key for local LLM server (optional, some servers require it)
+# AGDD_LOCAL_LLM_API_KEY=
+
+# Request timeout in seconds for local LLM calls
+# AGDD_LOCAL_LLM_TIMEOUT=60.0
+
+# ============================================================================
 # Observability & Monitoring
 # ============================================================================
 
@@ -99,45 +137,6 @@
 # AGDD_COST_JSONL_PATH=.agdd/costs.jsonl
 # AGDD_COST_DB_PATH=.agdd/costs.db
 # AGDD_COST_SQLITE_ENABLED=true
-=======
-# LLM Provider Configuration
-# ============================================================================
-
-# OpenAI API key for provider integration
-# Required for OpenAI provider and batch processing
-# Get your key at: https://platform.openai.com/api-keys
-# OPENAI_API_KEY=sk-your-openai-api-key-here
-
-# Anthropic API key for Claude models
-# Get your key from: https://console.anthropic.com/
-# ANTHROPIC_API_KEY=sk-ant-your-key-here
-
-# Google Generative AI Provider
-# API key for Google's generative AI services
-# Get your API key from: https://makersuite.google.com/app/apikey
-# GOOGLE_API_KEY=your-google-api-key-here
-
-# SDK type to use: "google-generativeai" (legacy) or "google-genai" (new)
-# Default: google-generativeai
-# GOOGLE_SDK_TYPE=google-generativeai
-
-# Model name to use (e.g., gemini-1.5-pro, gemini-2.0-flash)
-# Default: gemini-1.5-pro
-# GOOGLE_MODEL_NAME=gemini-1.5-pro
-
-# Local LLM Provider Settings (vLLM, Ollama)
-# Base URL for OpenAI-compatible local LLM server (must end with /)
-# Common endpoints:
-#   - vLLM: http://localhost:8000/v1/
-#   - Ollama: http://localhost:11434/v1/
-# AGDD_LOCAL_LLM_BASE_URL=http://localhost:8000/v1/
-
-# API key for local LLM server (optional, some servers require it)
-# AGDD_LOCAL_LLM_API_KEY=
-
-# Request timeout in seconds for local LLM calls
-# AGDD_LOCAL_LLM_TIMEOUT=60.0
->>>>>>> 5629dd25
 
 # ============================================================================
 # Production Deployment Example
