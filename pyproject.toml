--- conflicted
+++ resolved
@@ -40,13 +40,12 @@
 postgres = [
     "asyncpg>=0.29.0",
 ]
-<<<<<<< HEAD
 faiss = [
     "faiss-cpu>=1.8.0",
 ]
 cache = [
     "numpy>=1.24.0",
-=======
+]
 observability = [
     "opentelemetry-api>=1.27.0",
     "opentelemetry-sdk>=1.27.0",
@@ -56,7 +55,6 @@
 google = [
     "google-generativeai>=0.8.0",
     "google-genai>=0.2.0",
->>>>>>> 3030118c
 ]
 
 
